--- conflicted
+++ resolved
@@ -259,12 +259,8 @@
     /// The keccak hash of the code of the account
     pub keccak_code_hash: H256,
     /// The poseidon hash of the code of the account
-<<<<<<< HEAD
-    pub poseidon_code_hash: H256,
-=======
     #[serde(alias = "poseidonCodeHash")]
     pub code_hash: H256,
->>>>>>> ba497cad
     /// Size of the code, i.e. code length
     pub code_size: U256,
     /// The nonce of the account
