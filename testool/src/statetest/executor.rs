--- conflicted
+++ resolved
@@ -729,14 +729,6 @@
         }
         check_post(&builder, &post)?;
     }
-<<<<<<< HEAD
-
-    // check_post(&builder, &post)?;
-
-    log::info!("{test_id}: run-test END");
-
-=======
->>>>>>> 7fe99fe4
     log::info!("{test_id}: run-test END");
     Ok(())
 }
