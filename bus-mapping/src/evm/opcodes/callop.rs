--- conflicted
+++ resolved
@@ -239,15 +239,10 @@
         let code_address = call.code_address();
         match (
             insufficient_balance,
-<<<<<<< HEAD
             code_address
                 .map(|ref addr| is_precompiled(addr))
                 .unwrap_or(false),
-            callee_code_hash.to_fixed_bytes() == *EMPTY_HASH,
-=======
-            state.is_precompiled(&call.address),
             is_empty_code_hash,
->>>>>>> a6267835
         ) {
             // 1. Call to precompiled.
             (false, true, _) => {
