use crate::{
    circuit_input_builder::{
        CircuitInputStateRef, CopyBytes, CopyDataType, CopyEvent, CopyEventStepsBuilder, ExecStep,
        NumberOrHash,
    },
    error::{ContractAddressCollisionError, ExecError},
    evm::{Opcode, OpcodeId},
    operation::{AccountField, AccountOp, CallContextField},
    state_db::CodeDB,
    Error,
};
use eth_types::{
    bytecode::BytecodeElement,
    evm_types::{memory::MemoryWordRange, Memory},
    Bytecode, GethExecStep, ToBigEndian, ToWord, Word, H160, H256,
};
use ethers_core::utils::{get_create2_address, keccak256, rlp};

#[derive(Debug, Copy, Clone)]
pub struct Create<const IS_CREATE2: bool>;

impl<const IS_CREATE2: bool> Opcode for Create<IS_CREATE2> {
    fn gen_associated_ops(
        state: &mut CircuitInputStateRef,
        geth_steps: &[GethExecStep],
    ) -> Result<Vec<ExecStep>, Error> {
        let geth_step = &geth_steps[0];
        let mut exec_step = state.new_step(geth_step)?;

        let tx_id = state.tx_ctx.id();
        let callee = state.parse_call(geth_step)?;
        let caller = state.call()?.clone();

        state.call_context_read(
            &mut exec_step,
            caller.call_id,
            CallContextField::TxId,
            tx_id.to_word(),
        )?;

        let depth = caller.depth;
        state.call_context_read(
            &mut exec_step,
            caller.call_id,
            CallContextField::Depth,
            depth.to_word(),
        )?;

        state.reversion_info_read(&mut exec_step, &caller)?;

        // stack operation
        // Get low Uint64 of offset to generate copy steps. Since offset could
        // be Uint64 overflow if length is zero.
        let offset = geth_step.stack.nth_last(1)?.low_u64() as usize;
        let length = geth_step.stack.nth_last(2)?.as_usize();

        if length != 0 {
            state
                .call_ctx_mut()?
                .memory
                .extend_at_least(offset + length);
        }
        let next_memory_word_size = state.call_ctx()?.memory_word_size();

        state.call_context_read(
            &mut exec_step,
            state.call()?.call_id,
            CallContextField::IsStatic,
            Word::from(state.call()?.is_static as u8),
        )?;

        let n_pop = if IS_CREATE2 { 4 } else { 3 };
        for i in 0..n_pop {
            state.stack_read(
                &mut exec_step,
                geth_step.stack.nth_last_filled(i),
                geth_step.stack.nth_last(i)?,
            )?;
        }

        let address = if IS_CREATE2 {
            state.create2_address(&geth_steps[0])?
        } else {
            state.create_address()?
        };

        let callee_account = &state.sdb.get_account(&address).1.clone();
        let callee_exists = !callee_account.is_empty();
        let is_address_collision = callee_account.code_hash != CodeDB::empty_code_hash()
            || callee_account.nonce > Word::zero();
        if !callee_exists && callee.value.is_zero() {
            state.sdb.get_account_mut(&address).1.storage.clear();
        }

        state.stack_write(
            &mut exec_step,
            geth_step.stack.nth_last_filled(n_pop - 1),
            if callee.is_success {
                address.to_word()
            } else {
                Word::zero()
            },
        )?;
        // stack end

        // Get caller's balance and nonce
        let caller_balance = state.sdb.get_balance(&caller.address);
        let caller_nonce = state.sdb.get_nonce(&caller.address);

        state.call_context_read(
            &mut exec_step,
            caller.call_id,
            CallContextField::CalleeAddress,
            caller.address.to_word(),
        )?;

        state.account_read(
            &mut exec_step,
            caller.address,
            AccountField::Balance,
            caller_balance,
        )?;

        state.account_read(
            &mut exec_step,
            caller.address,
            AccountField::Nonce,
            caller_nonce.into(),
        )?;

        // Check if an error of ErrDepth, ErrInsufficientBalance or
        // ErrNonceUintOverflow occurred.
        let is_precheck_ok =
            depth < 1025 && caller_balance >= callee.value && caller_nonce < u64::MAX;
<<<<<<< HEAD
=======
        if !is_precheck_ok {
            panic!("invalid tx: create is_precheck_ok");
        }

>>>>>>> 2305f12c
        if is_precheck_ok {
            // Increase caller's nonce
            state.push_op_reversible(
                &mut exec_step,
                AccountOp {
                    address: caller.address,
                    field: AccountField::Nonce,
                    value: (caller_nonce + 1).into(),
                    value_prev: caller_nonce.into(),
                },
            )?;

            // add contract address to access list
            state.tx_access_list_write(&mut exec_step, address)?;
            // if address created before, nonce is not zero

            // this could be good place for checking callee_exists = true, since above
            // operation happens in evm create() method before checking
            // ErrContractAddressCollision
            let code_hash_previous = if callee_exists {
                if is_precheck_ok && is_address_collision {
                    // CREATE2 may cause address collision error. And for a tricky
                    // case of CREATE, it could also cause this error. e.g. the `to`
                    // field of transaction is set to the calculated contract
                    // address (reference testool case
                    // `RevertDepthCreateAddressCollision_d0_g0_v0` for details).
                    exec_step.error =
                        Some(ExecError::ContractAddressCollision(match geth_step.op {
                            OpcodeId::CREATE => ContractAddressCollisionError::Create,
                            OpcodeId::CREATE2 => ContractAddressCollisionError::Create2,
                            op => unreachable!(
                                "Contract address collision error is unexpected for opcode: {:?}",
                                op
                            ),
                        }));
                }
                callee_account.code_hash
            } else {
                H256::zero()
            };
            // If precheck is not ok, we even do not need to read codehash of callee.
            // use "CodeHash != 0" to check address already exists
            state.account_read(
                &mut exec_step,
                callee.address,
                AccountField::CodeHash,
                code_hash_previous.to_word(),
            )?;

            // read callee nonce for address collision checking
            if !code_hash_previous.is_zero() {
                state.account_read(
                    &mut exec_step,
                    callee.address,
                    AccountField::Nonce,
                    callee_account.nonce,
                )?;
            }
        }

        // Per EIP-150, all but one 64th of the caller's gas is sent to the
        // initialization call.
        let caller_gas_left = (geth_step.gas.0 - geth_step.gas_cost.0) / 64;

        for (field, value) in [
            (
                CallContextField::ProgramCounter,
                (geth_step.pc.0 + 1).into(),
            ),
            (
                CallContextField::StackPointer,
                geth_step.stack.nth_last_filled(n_pop - 1).0.into(),
            ),
            (CallContextField::GasLeft, caller_gas_left.into()),
            (CallContextField::MemorySize, next_memory_word_size.into()),
            (
                CallContextField::ReversibleWriteCounter,
                (exec_step.reversible_write_counter + 2).into(),
            ),
        ] {
            state.call_context_write(&mut exec_step, caller.call_id, field, value)?;
        }

        let (initialization_code, keccak_code_hash, code_hash) = if is_precheck_ok && length > 0 {
            handle_copy(state, &mut exec_step, state.call()?.call_id, offset, length)?
        } else {
            (vec![], H256(keccak256([])), CodeDB::empty_code_hash())
        };

        state.push_call(callee.clone());
        state.reversion_info_write(&mut exec_step, &callee)?;

        // successful contract creation
        if is_precheck_ok {
            // handle keccak_table_lookup
            let keccak_input = if IS_CREATE2 {
                let salt = geth_step.stack.nth_last(3)?;
                assert_eq!(
                    address,
                    get_create2_address(
                        caller.address,
                        salt.to_be_bytes(),
                        initialization_code.clone(),
                    )
                );
                std::iter::once(0xffu8)
                    .chain(caller.address.to_fixed_bytes())
                    .chain(salt.to_be_bytes())
                    .chain(keccak_code_hash.to_fixed_bytes())
                    .collect::<Vec<_>>()
            } else {
                let mut stream = rlp::RlpStream::new();
                stream.begin_list(2);
                stream.append(&caller.address);
                stream.append(&Word::from(caller_nonce));
                stream.out().to_vec()
            };
            assert_eq!(
                address,
                H160(keccak256(&keccak_input)[12..].try_into().unwrap())
            );

            state.block.sha3_inputs.push(keccak_input);
            state.block.sha3_inputs.push(initialization_code);
        }
        if is_precheck_ok && !is_address_collision {
            // Transfer function will skip transfer if the value is zero
            state.transfer(
                &mut exec_step,
                caller.address,
                callee.address,
                callee_exists, // since `must_create` is true, the `receiver_exists` is unused
                true,
                callee.value,
            )?;
            // EIP 161, increase callee's nonce
            state.push_op_reversible(
                &mut exec_step,
                AccountOp {
                    address: callee.address,
                    field: AccountField::Nonce,
                    value: 1.into(),
                    value_prev: 0.into(),
                },
            )?;

            if length > 0 {
                for (field, value) in [
                    (CallContextField::CallerId, caller.call_id.into()),
                    (CallContextField::IsSuccess, callee.is_success.to_word()),
                    (
                        CallContextField::IsPersistent,
                        callee.is_persistent.to_word(),
                    ),
                    (CallContextField::TxId, state.tx_ctx.id().into()),
                    (
                        CallContextField::CallerAddress,
                        callee.caller_address.to_word(),
                    ),
                    (CallContextField::CalleeAddress, callee.address.to_word()),
                    (
                        CallContextField::RwCounterEndOfReversion,
                        callee.rw_counter_end_of_reversion.to_word(),
                    ),
                    (CallContextField::Depth, callee.depth.to_word()),
                    (CallContextField::IsRoot, false.to_word()),
                    (CallContextField::IsStatic, false.to_word()),
                    (CallContextField::IsCreate, true.to_word()),
                    (CallContextField::CodeHash, code_hash.to_word()),
                    (CallContextField::Value, callee.value),
                ] {
                    state.call_context_write(&mut exec_step, callee.call_id, field, value)?;
                }
            }
            // if it's empty init code
            else {
                for (field, value) in [
                    (CallContextField::LastCalleeId, callee.call_id.into()),
                    (CallContextField::LastCalleeReturnDataOffset, 0.into()),
                    (CallContextField::LastCalleeReturnDataLength, 0.into()),
                ] {
                    state.call_context_write(&mut exec_step, caller.call_id, field, value)?;
                }
                state.handle_return(&mut [&mut exec_step], geth_steps, false)?;
            }
        }
        // failed case: is_precheck_ok is false or is_address_collision is true
        else {
            for (field, value) in [
                (CallContextField::LastCalleeId, callee.call_id.into()),
                (CallContextField::LastCalleeReturnDataOffset, 0.into()),
                (CallContextField::LastCalleeReturnDataLength, 0.into()),
            ] {
                state.call_context_write(&mut exec_step, caller.call_id, field, value)?;
            }
            state.handle_return(&mut [&mut exec_step], geth_steps, false)?;
        }
        Ok(vec![exec_step])
    }
}

fn handle_copy(
    state: &mut CircuitInputStateRef,
    step: &mut ExecStep,
    call_id: usize,
    offset: usize,
    length: usize,
) -> Result<(Vec<u8>, H256, H256), Error> {
    let rw_counter_start = state.block_ctx.rwc;
    let call_ctx = state.call_ctx_mut()?;
    let memory: &Memory = &mut call_ctx.memory;

    let initialization_bytes = memory.0[offset..offset + length].to_vec();
    let keccak_code_hash = H256(keccak256(&initialization_bytes));
    let code_hash = CodeDB::hash(&initialization_bytes);
    let bytes = Bytecode::from(initialization_bytes.clone()).code;

    let dst_range = MemoryWordRange::align_range(offset, length);
    let mem_read = memory.read_chunk(dst_range);
    // collect all bytecode to memory with padding word
    let mut chunk_index = dst_range.start_slot().0;

    // memory word writes to destination word
    for _ in 0..dst_range.word_count() {
        // read memory
        state.memory_read_word(step, chunk_index.into())?;
        chunk_index += 32;
    }

    let copy_steps = CopyEventStepsBuilder::new()
        .source(bytes.as_slice())
        .read_offset(0)
        .write_offset(dst_range.shift())
        .step_length(dst_range.full_length())
        .length(length)
        .padding_byte_getter(|_: &[BytecodeElement], idx: usize| {
            mem_read.get(idx).copied().unwrap_or(0)
        })
        .mapper(|v: &BytecodeElement| (v.value, v.is_code))
        .build();

    state.push_copy(
        step,
        CopyEvent {
            rw_counter_start,
            src_type: CopyDataType::Memory,
            src_id: NumberOrHash::Number(call_id),
            src_addr: offset.try_into().unwrap(),
            src_addr_end: (offset + length).try_into().unwrap(),
            dst_type: CopyDataType::Bytecode,
            dst_id: NumberOrHash::Hash(code_hash),
            dst_addr: 0,
            log_id: None,
            copy_bytes: CopyBytes::new(copy_steps, None, None),
            access_list: vec![],
        },
    );

    Ok((initialization_bytes, keccak_code_hash, code_hash))
}

#[cfg(test)]
mod tests {
    use super::*;
    use crate::{circuit_input_builder::ExecState, mock::BlockData, operation::RW};
    use eth_types::{bytecode, evm_types::OpcodeId, geth_types::GethData, word};
    use mock::{
        test_ctx::{helpers::account_0_code_account_1_no_code, LoggerConfig},
        TestContext,
    };

    #[test]
    fn test_create_address_collision_error() {
        let code = bytecode! {
            PUSH21(word!("6B6020600060003760206000F3600052600C6014F3"))
            PUSH1(0)
            MSTORE

            PUSH1 (0xef) // salt
            PUSH1 (0x15) // size
            PUSH1 (0xB) // offset
            PUSH1 (0)   // value
            CREATE2

            PUSH1 (0xef) // salt
            PUSH1 (0x15) // size
            PUSH1 (0xB) // offset
            PUSH1 (0)   // value
            CREATE2

            PUSH1 (0x20)   // retLength
            PUSH1 (0x20)   // retOffset
            PUSH1 (0x20)   // argsLength
            PUSH1 (0x00)      // argsOffset
            PUSH1 (0x00)      // value
            DUP6           // addr from above CREATE2
            PUSH2 (0xFFFF) // gas
            CALL
            STOP
        };

        // Get the execution steps from the external tracer
        let block: GethData = TestContext::<2, 1>::new_with_logger_config(
            None,
            account_0_code_account_1_no_code(code),
            |mut txs, accs| {
                txs[0].from(accs[1].address).to(accs[0].address);
            },
            |block, _tx| block.number(0xcafeu64),
            LoggerConfig::default(),
        )
        .unwrap()
        .into();

        let mut builder = BlockData::new_from_geth_data(block.clone()).new_circuit_input_builder();
        builder
            .handle_block(&block.eth_block, &block.geth_traces)
            .unwrap();

        let tx_id = 1;
        let transaction = &builder.block.txs()[tx_id - 1];
        let step = transaction
            .steps()
            .iter()
            .filter(|step| step.exec_state == ExecState::Op(OpcodeId::CREATE2))
            .last()
            .unwrap();

        assert_eq!(
            step.error,
            Some(ExecError::ContractAddressCollision(
                ContractAddressCollisionError::Create2
            ))
        );

        let container = builder.block.container.clone();
        let operation = &container.stack[step.bus_mapping_instance[5].as_usize()];
        assert_eq!(operation.rw(), RW::READ);
    }
}<|MERGE_RESOLUTION|>--- conflicted
+++ resolved
@@ -132,13 +132,9 @@
         // ErrNonceUintOverflow occurred.
         let is_precheck_ok =
             depth < 1025 && caller_balance >= callee.value && caller_nonce < u64::MAX;
-<<<<<<< HEAD
-=======
         if !is_precheck_ok {
             panic!("invalid tx: create is_precheck_ok");
         }
-
->>>>>>> 2305f12c
         if is_precheck_ok {
             // Increase caller's nonce
             state.push_op_reversible(
