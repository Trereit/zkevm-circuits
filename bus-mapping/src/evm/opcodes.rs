--- conflicted
+++ resolved
@@ -1,11 +1,7 @@
 //! Definition of each opcode of the EVM.
 use crate::{
     circuit_input_builder::{CircuitInputStateRef, ExecStep},
-<<<<<<< HEAD
-    error::{ExecError, OogError},
-=======
     error::ExecError,
->>>>>>> 3bc2e774
     evm::OpcodeId,
     operation::{
         AccountField, CallContextField, TxAccessListAccountOp, TxReceiptField, TxRefundOp, RW,
@@ -36,7 +32,6 @@
 mod codesize;
 mod create;
 mod dup;
-mod error_oog_call;
 mod exp;
 mod extcodecopy;
 mod extcodehash;
@@ -58,8 +53,6 @@
 mod stop;
 mod swap;
 
-mod error_invalid_jump;
-
 #[cfg(test)]
 mod memory_expansion_test;
 
@@ -76,11 +69,7 @@
 use codesize::Codesize;
 use create::DummyCreate;
 use dup::Dup;
-<<<<<<< HEAD
-use error_oog_call::OOGCall;
-=======
-use error_invalid_jump::ErrorInvalidJump;
->>>>>>> 3bc2e774
+use error_insufficient_balance::InsufficientBalance;
 use exp::Exponentiation;
 use extcodecopy::Extcodecopy;
 use extcodehash::Extcodehash;
@@ -267,30 +256,16 @@
     }
 }
 
-<<<<<<< HEAD
-/// helper to generate corresponding error operations
 fn fn_gen_error_state_associated_ops(error: &ExecError) -> FnGenAssociatedOps {
     match error {
-        ExecError::OutOfGas(OogError::Call) => OOGCall::gen_associated_ops,
-        // place other error type here when implements
-        _ => {
-            warn!("Using dummy gen_associated_ops for opcode {:?}", error);
-=======
-fn fn_gen_error_state_associated_ops(error: &ExecError) -> FnGenAssociatedOps {
-    match error {
-        ExecError::InvalidJump => ErrorInvalidJump::gen_associated_ops,
+        ExecError::InsufficientBalance => InsufficientBalance::gen_associated_ops,
         // more future errors place here
         _ => {
             warn!("Using dummy gen_associated_ops for error state {:?}", error);
->>>>>>> 3bc2e774
             Dummy::gen_associated_ops
         }
     }
 }
-<<<<<<< HEAD
-
-=======
->>>>>>> 3bc2e774
 #[allow(clippy::collapsible_else_if)]
 /// Generate the associated operations according to the particular
 /// [`OpcodeId`].
@@ -322,42 +297,17 @@
     if let Some(exec_error) = state.get_step_err(geth_step, next_step).unwrap() {
         log::warn!(
             "geth error {:?} occurred in  {:?}",
-            exec_error,
-            geth_step.op
+            exec_error, geth_step.op
         );
 
         exec_step.error = Some(exec_error.clone());
-<<<<<<< HEAD
-        if exec_step.oog_or_stack_error() && !geth_step.op.is_call_or_create() {
-            state.gen_restore_context_ops(&mut exec_step, geth_steps)?;
-        }
-        // for `oog_or_stack_error` error message will be returned by geth_step error
-        // field, when this kind of error happens, no more proceeding
-        if geth_step.op.is_call_or_create() {
-            if exec_step.oog_or_stack_error() {
-                let fn_gen_error_associated_ops = fn_gen_error_state_associated_ops(&exec_error);
-
-                return fn_gen_error_associated_ops(state, geth_steps);
-            }
-
-            let call = state.parse_call(geth_step)?;
-            // Switch to callee's call context
-            state.push_call(call);
-=======
         // for `oog_or_stack_error` error message will be returned by geth_step error
         // field, when this kind of error happens, no more proceeding
         if exec_step.oog_or_stack_error() {
             state.gen_restore_context_ops(&mut exec_step, geth_steps)?;
         } else {
-            if geth_step.op.is_call_or_create() {
-                let call = state.parse_call(geth_step)?;
-                // Switch to callee's call context
-                state.push_call(call);
-            } else {
-                let fn_gen_error_associated_ops = fn_gen_error_state_associated_ops(&exec_error);
-                return fn_gen_error_associated_ops(state, geth_steps);
-            }
->>>>>>> 3bc2e774
+            let fn_gen_error_associated_ops = fn_gen_error_state_associated_ops(&exec_error);
+            return fn_gen_error_associated_ops(state, geth_steps);
         }
 
         state.handle_return(geth_step)?;
