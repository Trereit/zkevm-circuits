--- conflicted
+++ resolved
@@ -30,11 +30,7 @@
     self,
     evm_types::GasCost,
     geth_types,
-<<<<<<< HEAD
-    geth_types::GethData,
-=======
-    geth_types::TxType,
->>>>>>> 6c6c6623
+    geth_types::{TxType, GethData},
     sign_types::{pk_bytes_le, pk_bytes_swap_endianness, SignData},
     Address, GethExecTrace, ToBigEndian, ToWord, Word, H256, U256,
 };
