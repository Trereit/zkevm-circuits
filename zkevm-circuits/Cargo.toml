--- conflicted
+++ resolved
@@ -59,11 +59,8 @@
 pretty_assertions = "1.0.0"
 cli-table = "0.4"
 serde = { version = "1.0.130", features = ["derive"] }
-<<<<<<< HEAD
 serde_json = "1.0.78"
 paste = "1.0"
-=======
->>>>>>> 196db5ef
 
 [features]
 default = ["test", "test-circuits", "enable-sign-verify"]
