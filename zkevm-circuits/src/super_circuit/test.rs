--- conflicted
+++ resolved
@@ -421,7 +421,6 @@
     }
 }
 
-<<<<<<< HEAD
 // #[ignore]
 // #[cfg(feature = "scroll")]
 // #[test]
@@ -473,69 +472,16 @@
 
 //     test_super_circuit::<MAX_TXS, MAX_CALLDATA, 1, TEST_MOCK_RANDOMNESS>(block, circuits_params);
 // }
-=======
-#[ignore]
-#[cfg(feature = "scroll")]
-#[test]
-fn serial_test_super_circuit_ec_ops_txs() {
-    const MAX_TXS: usize = 4;
-    const MAX_CALLDATA: usize = 0x320;
-
-    let block = precompile_block_trace::block_ec_ops();
-    let circuits_params = precomiple_super_circuits_params(MAX_TXS, MAX_CALLDATA);
-
-    test_super_circuit::<MAX_TXS, MAX_CALLDATA, 1, TEST_MOCK_RANDOMNESS>(block, circuits_params);
-}
-
-#[ignore]
-#[cfg(feature = "scroll")]
-#[test]
-fn serial_test_super_circuit_precompile_oog() {
-    const MAX_TXS: usize = 4;
-    const MAX_CALLDATA: usize = 0x260;
-
-    let block = precompile_block_trace::block_precompile_oog();
-    let circuits_params = precomiple_super_circuits_params(MAX_TXS, MAX_CALLDATA);
-
-    test_super_circuit::<MAX_TXS, MAX_CALLDATA, 1, TEST_MOCK_RANDOMNESS>(block, circuits_params);
-}
-
-#[ignore]
-#[cfg(feature = "scroll")]
-#[test]
-fn serial_test_super_circuit_invalid_precompile() {
-    const MAX_TXS: usize = 3;
-    const MAX_CALLDATA: usize = 0x8a6;
-
-    let block = precompile_block_trace::block_invalid_precompile();
-    let circuits_params = precomiple_super_circuits_params(MAX_TXS, MAX_CALLDATA);
-
-    test_super_circuit::<MAX_TXS, MAX_CALLDATA, 1, TEST_MOCK_RANDOMNESS>(block, circuits_params);
-}
-
-#[ignore]
-#[cfg(feature = "scroll")]
-#[test]
-fn serial_test_super_circuit_precompile_invalid_ec_pairing_fq_overflow() {
-    const MAX_TXS: usize = 1;
-    const MAX_CALLDATA: usize = 0x180;
-
-    let block = precompile_block_trace::block_precompile_invalid_ec_pairing_fq_overflow();
-    let circuits_params = precomiple_super_circuits_params(MAX_TXS, MAX_CALLDATA);
-
-    test_super_circuit::<MAX_TXS, MAX_CALLDATA, 1, TEST_MOCK_RANDOMNESS>(block, circuits_params);
-}
-
-#[ignore]
-#[cfg(feature = "scroll")]
-#[test]
-fn serial_test_super_circuit_precompile_sha256() {
-    const MAX_TXS: usize = 1;
-    const MAX_CALLDATA: usize = 0x180;
-
-    let block = precompile_block_trace::block_precompile_sha256();
-    let circuits_params = precomiple_super_circuits_params(MAX_TXS, MAX_CALLDATA);
-
-    test_super_circuit::<MAX_TXS, MAX_CALLDATA, 1, TEST_MOCK_RANDOMNESS>(block, circuits_params);
-}
->>>>>>> 7fa17b18
+
+// #[ignore]
+// #[cfg(feature = "scroll")]
+// #[test]
+// fn serial_test_super_circuit_precompile_sha256() {
+//     const MAX_TXS: usize = 1;
+//     const MAX_CALLDATA: usize = 0x180;
+
+//     let block = precompile_block_trace::block_precompile_sha256();
+//     let circuits_params = precomiple_super_circuits_params(MAX_TXS, MAX_CALLDATA);
+
+//     test_super_circuit::<MAX_TXS, MAX_CALLDATA, 1, TEST_MOCK_RANDOMNESS>(block, circuits_params);
+// }