--- conflicted
+++ resolved
@@ -13,13 +13,7 @@
 };
 use bus_mapping::circuit_input_builder::{CopyDataType, CopyEvent, CopyStep, ExpEvent};
 use core::iter::once;
-<<<<<<< HEAD
-use eth_types::{
-    evm_types::MAX_EXPANDED_MEMORY_ADDRESS, Field, ToLittleEndian, ToScalar, ToWord, Word, U256,
-};
-=======
 use eth_types::{sign_types::SignData, Field, ToLittleEndian, ToScalar, ToWord, Word, U256};
->>>>>>> 94b76371
 use gadgets::{
     binary_number::{BinaryNumberChip, BinaryNumberConfig},
     util::{split_u256, split_u256_limb64},
