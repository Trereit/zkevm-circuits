//! Table definitions used cross-circuits

use crate::copy_circuit::number_or_hash_to_field;
use crate::evm_circuit::util::rlc;
use crate::exp_circuit::{OFFSET_INCREMENT, ROWS_PER_STEP};
use crate::impl_expr;
use crate::util::build_tx_log_address;
use crate::util::Challenges;
use crate::witness::{
    Block, BlockContext, BlockContexts, Bytecode, MptUpdateRow, MptUpdates, RlpWitnessGen, Rw,
    RwMap, RwRow, SignedTransaction, Transaction,
};
use bus_mapping::circuit_input_builder::{CopyDataType, CopyEvent, CopyStep, ExpEvent};
use core::iter::once;
use eth_types::{Field, ToLittleEndian, ToScalar, Word, U256};
use gadgets::binary_number::{BinaryNumberChip, BinaryNumberConfig};
use gadgets::util::{split_u256, split_u256_limb64};
use halo2_proofs::plonk::{Any, Expression, Fixed, VirtualCells};
use halo2_proofs::{
    arithmetic::FieldExt,
    circuit::{Region, Value},
    plonk::{Advice, Column, ConstraintSystem, Error},
};
use halo2_proofs::{circuit::Layouter, poly::Rotation};
use std::iter::repeat;

#[cfg(feature = "onephase")]
use halo2_proofs::plonk::FirstPhase as SecondPhase;
#[cfg(not(feature = "onephase"))]
use halo2_proofs::plonk::SecondPhase;

use itertools::Itertools;
use keccak256::plain::Keccak;
use std::array;
use strum_macros::{EnumCount, EnumIter};

/// Trait used to define lookup tables
pub trait LookupTable<F: Field> {
    /// Returns the list of ALL the table columns following the table order.
    fn columns(&self) -> Vec<Column<Any>>;

    /// Returns the list of ALL the table advice columns following the table
    /// order.
    fn advice_columns(&self) -> Vec<Column<Advice>> {
        self.columns()
            .iter()
            .map(|&col| col.try_into())
            .filter_map(|res| res.ok())
            .collect()
    }

    /// Returns the String annotations associated to each column of the table.
    fn annotations(&self) -> Vec<String>;

    /// Return the list of expressions used to define the lookup table.
    fn table_exprs(&self, meta: &mut VirtualCells<F>) -> Vec<Expression<F>> {
        self.columns()
            .iter()
            .map(|&column| meta.query_any(column, Rotation::cur()))
            .collect()
    }

    /// Annotates a lookup table by passing annotations for each of it's
    /// columns.
    fn annotate_columns(&self, cs: &mut ConstraintSystem<F>) {
        self.columns()
            .iter()
            .zip(self.annotations().iter())
            .for_each(|(&col, ann)| cs.annotate_lookup_any_column(col, || ann))
    }

    /// Annotates columns of a table embedded within a circuit region.
    fn annotate_columns_in_region(&self, region: &mut Region<F>) {
        self.columns()
            .iter()
            .zip(self.annotations().iter())
            .for_each(|(&col, ann)| region.name_column(|| ann, col))
    }
}

impl<F: Field, C: Into<Column<Any>> + Copy, const W: usize> LookupTable<F> for [C; W] {
    fn table_exprs(&self, meta: &mut VirtualCells<F>) -> Vec<Expression<F>> {
        self.iter()
            .map(|column| meta.query_any(*column, Rotation::cur()))
            .collect()
    }

    fn columns(&self) -> Vec<Column<Any>> {
        self.iter().map(|&col| col.into()).collect()
    }

    fn annotations(&self) -> Vec<String> {
        vec![]
    }
}

/// Tag used to identify each field in the transaction in a row of the
/// transaction table.
#[derive(Clone, Copy, Debug, PartialEq, Eq, EnumIter)]
pub enum TxFieldTag {
    /// Unused tag
    Null = 0,
    /// Nonce
    Nonce,
    /// GasPrice
    GasPrice,
    /// Gas
    Gas,
    /// CallerAddress
    CallerAddress,
    /// CalleeAddress
    CalleeAddress,
    /// IsCreate
    IsCreate,
    /// Value
    Value,
    /// CallDataLength
    CallDataLength,
    /// Gas cost for transaction call data (4 for byte == 0, 16 otherwise)
    CallDataGasCost,
    /// Signature field V.
    SigV,
    /// Signature field R.
    SigR,
    /// Signature field S.
    SigS,
    /// TxSignLength: Length of the RLP-encoded transaction without the
    /// signature, used for signing
    TxSignLength,
    /// TxSignRLC: RLC of the RLP-encoded transaction without the signature,
    /// used for signing
    TxSignRLC,
    /// TxSignHash: Hash of the transaction without the signature, used for
    /// signing.
    TxSignHash,
    /// TxHashLength: Length of the RLP-encoded transaction without the
    /// signature, used for signing
    TxHashLength,
    /// TxHashRLC: RLC of the RLP-encoded transaction without the signature,
    /// used for signing
    TxHashRLC,
    /// TxHash: Hash of the transaction with the signature
    TxHash,
    /// CallData
    CallData,
    /// The block number in which this tx is included.
    BlockNumber,
}
impl_expr!(TxFieldTag);

impl From<TxFieldTag> for usize {
    fn from(t: TxFieldTag) -> Self {
        t as usize
    }
}

/// Alias for TxFieldTag used by EVM Circuit
pub type TxContextFieldTag = TxFieldTag;

/// Table that contains the fields of all Transactions in a block
#[derive(Clone, Debug)]
pub struct TxTable {
    /// Tx ID
    pub tx_id: Column<Advice>,
    /// Tag (TxContextFieldTag)
    pub tag: Column<Fixed>,
    /// Index for Tag = CallData
    pub index: Column<Advice>,
    /// Value
    pub value: Column<Advice>,
}

impl TxTable {
    /// Construct a new TxTable
    pub fn construct<F: Field>(meta: &mut ConstraintSystem<F>) -> Self {
        Self {
            tx_id: meta.advice_column(),
            tag: meta.fixed_column(),
            index: meta.advice_column(),
            value: meta.advice_column_in(SecondPhase),
        }
    }

    /// Assign the `TxTable` from a list of block `Transaction`s, following the
    /// same layout that the Tx Circuit uses.
    pub fn load<F: Field>(
        &self,
        layouter: &mut impl Layouter<F>,
        txs: &[Transaction],
        max_txs: usize,
<<<<<<< HEAD
        chain_id: u64,
=======
        max_calldata: usize,
>>>>>>> f834e61e
        challenges: &Challenges<Value<F>>,
    ) -> Result<(), Error> {
        assert!(
            txs.len() <= max_txs,
            "txs.len() <= max_txs: txs.len()={}, max_txs={}",
            txs.len(),
            max_txs
        );
        let sum_txs_calldata = txs.iter().map(|tx| tx.call_data.len()).sum();
        assert!(
            sum_txs_calldata <= max_calldata,
            "sum_txs_calldata <= max_calldata: sum_txs_calldata={}, max_calldata={}",
            sum_txs_calldata,
            max_calldata,
        );

        fn assign_row<F: Field>(
            region: &mut Region<'_, F>,
            offset: usize,
            advice_columns: &[Column<Advice>],
            tag: &Column<Fixed>,
            row: &[Value<F>; 4],
            msg: &str,
        ) -> Result<(), Error> {
            for (index, column) in advice_columns.iter().enumerate() {
                region.assign_advice(
                    || format!("tx table {} row {}", msg, offset),
                    *column,
                    offset,
                    || row[if index > 0 { index + 1 } else { index }],
                )?;
            }
            region.assign_fixed(
                || format!("tx table {} row {}", msg, offset),
                *tag,
                offset,
                || row[1],
            )?;
            Ok(())
        }

        layouter.assign_region(
            || "tx table",
            |mut region| {
                let mut offset = 0;
                let advice_columns = [self.tx_id, self.index, self.value];
                assign_row(
                    &mut region,
                    offset,
                    &advice_columns,
                    &self.tag,
                    &[(); 4].map(|_| Value::known(F::zero())),
                    "all-zero",
                )?;
                offset += 1;

<<<<<<< HEAD
                let padding_txs = (txs.len()..max_txs)
                    .into_iter()
                    .map(|tx_id| {
                        let mut padding_tx = Transaction::dummy(chain_id);
                        padding_tx.id = tx_id + 1;

                        padding_tx
                    })
                    .collect::<Vec<Transaction>>();
                for (i, tx) in txs.iter().chain(padding_txs.iter()).enumerate() {
                    debug_assert_eq!(i + 1, tx.id);
                    for row in tx.table_assignments_fixed(*challenges) {
                        for (index, column) in advice_columns.iter().enumerate() {
                            region.assign_advice(
                                || format!("tx table row {}", offset),
                                *column,
                                offset,
                                || row[if index > 0 { index + 1 } else { index }],
                            )?;
                        }
                        region.assign_fixed(
                            || format!("tx table row {}", offset),
                            self.tag,
                            offset,
                            || row[1],
                        )?;
                        offset += 1;
                    }
                }
                for tx in txs.iter() {
                    for row in tx.table_assignments_dyn(*challenges) {
                        for (index, column) in advice_columns.iter().enumerate() {
                            region.assign_advice(
                                || format!("tx table row {}", offset),
                                *column,
                                offset,
                                || row[if index > 0 { index + 1 } else { index }],
                            )?;
                        }
                        region.assign_fixed(
                            || format!("tx table row {}", offset),
                            self.tag,
                            offset,
                            || row[1],
                        )?;
=======
                // Tx Table contains an initial region that has a size parametrized by max_txs
                // with all the tx data except for calldata, and then a second
                // region that has a size parametrized by max_calldata with all
                // the tx calldata.  This is required to achieve a constant fixed column tag
                // regardless of the number of input txs or the calldata size of each tx.
                let mut calldata_assignments: Vec<[Value<F>; 4]> = Vec::new();
                // Assign Tx data (all tx fields except for calldata)
                let padding_txs: Vec<_> = (txs.len()..max_txs)
                    .map(|i| Transaction {
                        id: i + 1,
                        ..Default::default()
                    })
                    .collect();
                for tx in txs.iter().chain(padding_txs.iter()) {
                    let [tx_data, tx_calldata] = tx.table_assignments(*challenges);
                    for row in tx_data {
                        assign_row(&mut region, offset, &advice_columns, &self.tag, &row, "")?;
>>>>>>> f834e61e
                        offset += 1;
                    }
                    calldata_assignments.extend(tx_calldata.iter());
                }
                // Assign Tx calldata
                let padding_calldata = (sum_txs_calldata..max_calldata).map(|_| {
                    [
                        Value::known(F::zero()),
                        Value::known(F::from(TxContextFieldTag::CallData as u64)),
                        Value::known(F::zero()),
                        Value::known(F::zero()),
                    ]
                });
                for row in calldata_assignments.into_iter().chain(padding_calldata) {
                    assign_row(&mut region, offset, &advice_columns, &self.tag, &row, "")?;
                    offset += 1;
                }
                Ok(())
            },
        )
    }
}

impl<F: Field> LookupTable<F> for TxTable {
    fn columns(&self) -> Vec<Column<Any>> {
        vec![
            self.tx_id.into(),
            self.tag.into(),
            self.index.into(),
            self.value.into(),
        ]
    }

    fn annotations(&self) -> Vec<String> {
        vec![
            String::from("tx_id"),
            String::from("tag"),
            String::from("index"),
            String::from("value"),
        ]
    }

    fn table_exprs(&self, meta: &mut VirtualCells<F>) -> Vec<Expression<F>> {
        vec![
            meta.query_advice(self.tx_id, Rotation::cur()),
            meta.query_fixed(self.tag, Rotation::cur()),
            meta.query_advice(self.index, Rotation::cur()),
            meta.query_advice(self.value, Rotation::cur()),
        ]
    }
}

/// Tag to identify the operation type in a RwTable row
#[derive(Clone, Copy, Debug, PartialEq, Eq, Hash, EnumIter)]
pub enum RwTableTag {
    /// Start (used for padding)
    Start = 1,
    /// Stack operation
    Stack,
    /// Memory operation
    Memory,
    /// Account Storage operation
    AccountStorage,
    /// Tx Access List Account operation
    TxAccessListAccount,
    /// Tx Access List Account Storage operation
    TxAccessListAccountStorage,
    /// Tx Refund operation
    TxRefund,
    /// Account operation
    Account,
    /// Call Context operation
    CallContext,
    /// Tx Log operation
    TxLog,
    /// Tx Receipt operation
    TxReceipt,
}
impl_expr!(RwTableTag);

impl RwTableTag {
    /// Returns true if the RwTable operation is reversible
    pub fn is_reversible(self) -> bool {
        matches!(
            self,
            RwTableTag::TxAccessListAccount
                | RwTableTag::TxAccessListAccountStorage
                | RwTableTag::TxRefund
                | RwTableTag::Account
                | RwTableTag::AccountStorage
        )
    }
}

impl From<RwTableTag> for usize {
    fn from(t: RwTableTag) -> Self {
        t as usize
    }
}

/// Tag for an AccountField in RwTable
#[derive(Clone, Copy, Debug, EnumIter, Hash, PartialEq, Eq, PartialOrd, Ord)]
pub enum AccountFieldTag {
    /// Nonce field
    Nonce = 1,
    /// Balance field
    Balance,
    /// CodeHash field
    CodeHash,
    /// NonExisting field
    NonExisting,
}
impl_expr!(AccountFieldTag);

/// Tag for a TxLogField in RwTable
#[derive(Clone, Copy, Debug, PartialEq, Eq, EnumIter)]
pub enum TxLogFieldTag {
    /// Address field
    Address = 1,
    /// Topic field
    Topic,
    /// Data field
    Data,
}
impl_expr!(TxLogFieldTag);

/// Tag for a TxReceiptField in RwTable
#[derive(Clone, Copy, Debug, PartialEq, Eq, EnumIter, EnumCount)]
pub enum TxReceiptFieldTag {
    /// Tx result
    PostStateOrStatus = 1,
    /// CumulativeGasUsed in the tx
    CumulativeGasUsed,
    /// Number of logs in the tx
    LogLength,
}
impl_expr!(TxReceiptFieldTag);

/// Tag for a CallContextField in RwTable
#[derive(Clone, Copy, Debug, PartialEq, Eq, EnumIter)]
pub enum CallContextFieldTag {
    /// RwCounterEndOfReversion
    RwCounterEndOfReversion = 1,
    /// CallerId
    CallerId,
    /// TxId
    TxId,
    /// Depth
    Depth,
    /// CallerAddress
    CallerAddress,
    /// CalleeAddress
    CalleeAddress,
    /// CallDataOffset
    CallDataOffset,
    /// CallDataLength
    CallDataLength,
    /// ReturnDataOffset
    ReturnDataOffset,
    /// ReturnDataLength
    ReturnDataLength,
    /// Value
    Value,
    /// IsSuccess
    IsSuccess,
    /// IsPersistent
    IsPersistent,
    /// IsStatic
    IsStatic,

    /// LastCalleeId
    LastCalleeId,
    /// LastCalleeReturnDataOffset
    LastCalleeReturnDataOffset,
    /// LastCalleeReturnDataLength
    LastCalleeReturnDataLength,

    /// IsRoot
    IsRoot,
    /// IsCreate
    IsCreate,
    /// CodeHash
    CodeHash,
    /// ProgramCounter
    ProgramCounter,
    /// StackPointer
    StackPointer,
    /// GasLeft
    GasLeft,
    /// MemorySize
    MemorySize,
    /// ReversibleWriteCounter
    ReversibleWriteCounter,
}
impl_expr!(CallContextFieldTag);

/// The RwTable shared between EVM Circuit and State Circuit, which contains
/// traces of the EVM state operations.
#[derive(Clone, Copy, Debug)]
pub struct RwTable {
    /// Read Write Counter
    pub rw_counter: Column<Advice>,
    /// Is Write
    pub is_write: Column<Advice>,
    /// Tag
    pub tag: Column<Advice>,
    /// Key1 (Id)
    pub id: Column<Advice>,
    /// Key2 (Address)
    pub address: Column<Advice>,
    /// Key3 (FieldTag)
    pub field_tag: Column<Advice>,
    /// Key3 (StorageKey)
    pub storage_key: Column<Advice>,
    /// Value
    pub value: Column<Advice>,
    /// Value Previous
    pub value_prev: Column<Advice>,
    /// Aux1
    pub aux1: Column<Advice>,
    /// Aux2 (Committed Value)
    pub aux2: Column<Advice>,
}

impl<F: Field> LookupTable<F> for RwTable {
    fn columns(&self) -> Vec<Column<Any>> {
        vec![
            self.rw_counter.into(),
            self.is_write.into(),
            self.tag.into(),
            self.id.into(),
            self.address.into(),
            self.field_tag.into(),
            self.storage_key.into(),
            self.value.into(),
            self.value_prev.into(),
            self.aux1.into(),
            self.aux2.into(),
        ]
    }

    fn annotations(&self) -> Vec<String> {
        vec![
            String::from("rw_counter"),
            String::from("is_write"),
            String::from("tag"),
            String::from("id"),
            String::from("address"),
            String::from("field_tag"),
            String::from("storage_key"),
            String::from("value"),
            String::from("value_prev"),
            String::from("aux1"),
            String::from("aux2"),
        ]
    }
}
impl RwTable {
    /// Construct a new RwTable
    pub fn construct<F: FieldExt>(meta: &mut ConstraintSystem<F>) -> Self {
        Self {
            rw_counter: meta.advice_column(),
            is_write: meta.advice_column(),
            tag: meta.advice_column(),
            id: meta.advice_column(),
            address: meta.advice_column(),
            field_tag: meta.advice_column(),
            storage_key: meta.advice_column_in(SecondPhase),
            value: meta.advice_column_in(SecondPhase),
            value_prev: meta.advice_column_in(SecondPhase),
            // It seems that aux1 for the moment is not using randomness
            // TODO check in a future review
            aux1: meta.advice_column_in(SecondPhase),
            aux2: meta.advice_column_in(SecondPhase),
        }
    }
    fn assign<F: Field>(
        &self,
        region: &mut Region<'_, F>,
        offset: usize,
        row: &RwRow<Value<F>>,
    ) -> Result<(), Error> {
        for (column, value) in [
            (self.rw_counter, row.rw_counter),
            (self.is_write, row.is_write),
            (self.tag, row.tag),
            (self.id, row.id),
            (self.address, row.address),
            (self.field_tag, row.field_tag),
            (self.storage_key, row.storage_key),
            (self.value, row.value),
            (self.value_prev, row.value_prev),
            (self.aux1, row.aux1),
            (self.aux2, row.aux2),
        ] {
            region.assign_advice(|| "assign rw row on rw table", column, offset, || value)?;
        }
        Ok(())
    }

    /// Assign the `RwTable` from a `RwMap`, following the same
    /// table layout that the State Circuit uses.
    pub fn load<F: Field>(
        &self,
        layouter: &mut impl Layouter<F>,
        rws: &[Rw],
        n_rows: usize,
        challenges: Value<F>,
    ) -> Result<(), Error> {
        layouter.assign_region(
            || "rw table",
            |mut region| self.load_with_region(&mut region, rws, n_rows, challenges),
        )
    }

    pub(crate) fn load_with_region<F: Field>(
        &self,
        region: &mut Region<'_, F>,
        rws: &[Rw],
        n_rows: usize,
        challenges: Value<F>,
    ) -> Result<(), Error> {
        let (rows, _) = RwMap::table_assignments_prepad(rws, n_rows);
        for (offset, row) in rows.iter().enumerate() {
            self.assign(region, offset, &row.table_assignment(challenges))?;
        }
        Ok(())
    }
}

/// The types of proofs in the MPT table
<<<<<<< HEAD
#[derive(Copy, Clone)]
=======
#[derive(Clone, Copy, Debug)]
>>>>>>> f834e61e
pub enum ProofType {
    /// Nonce updated
    NonceChanged = AccountFieldTag::Nonce as isize,
    /// Balance updated
    BalanceChanged = AccountFieldTag::Balance as isize,
    /// Code hash exists
    CodeHashExists = AccountFieldTag::CodeHash as isize,
    /// Account does not exist
    AccountDoesNotExist = AccountFieldTag::NonExisting as isize,
    /// Storage updated
    StorageChanged,
    /// Storage does not exist
    StorageDoesNotExist,
}
impl_expr!(ProofType);

impl From<AccountFieldTag> for ProofType {
    fn from(tag: AccountFieldTag) -> Self {
        match tag {
            AccountFieldTag::Nonce => Self::NonceChanged,
            AccountFieldTag::Balance => Self::BalanceChanged,
            AccountFieldTag::CodeHash => Self::CodeHashExists,
            AccountFieldTag::NonExisting => Self::AccountDoesNotExist,
        }
    }
}

/// The MptTable shared between MPT Circuit and State Circuit
#[derive(Clone, Copy, Debug)]
pub struct MptTable(pub [Column<Advice>; 7]);

impl<F: Field> LookupTable<F> for MptTable {
    fn columns(&self) -> Vec<Column<Any>> {
        self.0.iter().map(|&col| col.into()).collect()
    }

    fn annotations(&self) -> Vec<String> {
        vec![
            String::from("Address"),
            String::from("Storage key"),
            String::from("Proof type"),
            String::from("New root"),
            String::from("Old root"),
            String::from("New value"),
            String::from("Old value"),
        ]
    }
}

impl MptTable {
    /// Construct a new MptTable
    pub(crate) fn construct<F: FieldExt>(meta: &mut ConstraintSystem<F>) -> Self {
        Self([
            meta.advice_column(),               // Address
            meta.advice_column_in(SecondPhase), // Storage key
            meta.advice_column(),               // Proof type
            meta.advice_column_in(SecondPhase), // New root
            meta.advice_column_in(SecondPhase), // Old root
            meta.advice_column_in(SecondPhase), // New value
            meta.advice_column_in(SecondPhase), // Old value
        ])
    }

    pub(crate) fn assign<F: Field>(
        &self,
        region: &mut Region<'_, F>,
        offset: usize,
        row: &MptUpdateRow<Value<F>>,
    ) -> Result<(), Error> {
        for (column, value) in self.0.iter().zip_eq(row.values()) {
            region.assign_advice(|| "assign mpt table row value", *column, offset, || *value)?;
        }
        Ok(())
    }

    pub(crate) fn load<F: Field>(
        &self,
        layouter: &mut impl Layouter<F>,
        updates: &MptUpdates,
        randomness: Value<F>,
    ) -> Result<(), Error> {
        layouter.assign_region(
            || "mpt table zkevm",
            |mut region| self.load_with_region(&mut region, updates, randomness),
        )
    }

    pub(crate) fn load_with_region<F: Field>(
        &self,
        region: &mut Region<'_, F>,
        updates: &MptUpdates,
        randomness: Value<F>,
    ) -> Result<(), Error> {
        for (offset, row) in updates.table_assignments(randomness).iter().enumerate() {
            self.assign(region, offset, row)?;
        }
        Ok(())
    }
}

/// The Poseidon hash table shared between Hash Circuit, Mpt Circuit and
/// Bytecode Circuit
/// the 5 cols represent [index(final hash of inputs), input0, input1, control,
/// heading mark]
#[derive(Clone, Copy, Debug)]
pub struct PoseidonTable(pub [Column<Advice>; 5]);

impl<F: Field> LookupTable<F> for PoseidonTable {
    fn columns(&self) -> Vec<Column<Any>> {
        self.0.iter().map(|c| Column::<Any>::from(*c)).collect()
    }

    fn annotations(&self) -> Vec<String> {
        vec![
            String::from("hash_id"),
            String::from("input0"),
            String::from("input1"),
            String::from("control"),
            String::from("heading_mark"),
        ]
    }
}

impl PoseidonTable {
    /// the permutation width of current poseidon table
    pub(crate) const WIDTH: usize = 3;

    /// the input width of current poseidon table
    pub(crate) const INPUT_WIDTH: usize = Self::WIDTH - 1;

    /// Construct a new PoseidonTable
    pub(crate) fn construct<F: FieldExt>(meta: &mut ConstraintSystem<F>) -> Self {
        Self([
            meta.advice_column_in(SecondPhase),
            meta.advice_column(),
            meta.advice_column(),
            meta.advice_column(),
            meta.advice_column(),
        ])
    }

    /// Construct a new PoseidonTable for dev (no secondphase, mpt only)
    pub(crate) fn dev_construct<F: FieldExt>(meta: &mut ConstraintSystem<F>) -> Self {
        Self([0; 5].map(|_| meta.advice_column()))
    }

    pub(crate) fn assign<F: Field>(
        &self,
        region: &mut Region<'_, F>,
        offset: usize,
        row: &[Value<F>],
    ) -> Result<(), Error> {
        for (column, value) in self.0.iter().zip_eq(row) {
            region.assign_advice(|| "assign mpt table row value", *column, offset, || *value)?;
        }
        Ok(())
    }

    pub(crate) fn load<'d, F: Field>(
        &self,
        layouter: &mut impl Layouter<F>,
        hashes: impl Iterator<Item = &'d [Value<F>]> + Clone,
    ) -> Result<(), Error> {
        layouter.assign_region(
            || "mpt table",
            |mut region| self.load_with_region(&mut region, hashes.clone()),
        )
    }

    pub(crate) fn load_with_region<'d, F: Field>(
        &self,
        region: &mut Region<'_, F>,
        hashes: impl Iterator<Item = &'d [Value<F>]>,
    ) -> Result<(), Error> {
        self.assign(region, 0, [Value::known(F::zero()); 7].as_slice())?;
        for (offset, row) in hashes.enumerate() {
            self.assign(region, offset + 1, row)?;
        }
        Ok(())
    }

    /// Provide this function for the case that we want to consume a poseidon
    /// table but without running the full poseidon circuit
    pub fn dev_load<'a, F: Field>(
        &self,
        layouter: &mut impl Layouter<F>,
        inputs: impl IntoIterator<Item = &'a Vec<u8>> + Clone,
        challenges: &Challenges<Value<F>>,
    ) -> Result<(), Error> {
        use crate::bytecode_circuit::bytecode_unroller::{
            unroll_to_hash_input_default, HASHBLOCK_BYTES_IN_FIELD,
        };

        layouter.assign_region(
            || "poseidon table",
            |mut region| {
                let mut offset = 0;
                let poseidon_table_columns =
                    <PoseidonTable as LookupTable<F>>::advice_columns(self);
                for column in poseidon_table_columns.iter().copied() {
                    region.assign_advice(
                        || "poseidon table all-zero row",
                        column,
                        offset,
                        || Value::known(F::zero()),
                    )?;
                }
                offset += 1;
                let nil_hash = KeccakTable::assignments(&[], challenges)[0][3];
                for (column, value) in poseidon_table_columns
                    .iter()
                    .copied()
                    .zip(once(nil_hash).chain(repeat(Value::known(F::zero()))))
                {
                    region.assign_advice(
                        || "poseidon table nil input row",
                        column,
                        offset,
                        || value,
                    )?;
                }
                offset += 1;

                for input in inputs.clone() {
                    let mut control_len = input.len();
                    let mut first_row = true;
                    let ref_hash = KeccakTable::assignments(input, challenges)[0][3];
                    for row in unroll_to_hash_input_default::<F>(input.iter().copied()) {
                        assert_ne!(
                            control_len,
                            0,
                            "must have enough len left (original size {})",
                            input.len()
                        );
                        let block_size = HASHBLOCK_BYTES_IN_FIELD * row.len();

                        for (column, value) in poseidon_table_columns.iter().zip_eq(
                            once(ref_hash)
                                .chain(row.map(Value::known))
                                .chain(once(Value::known(F::from(control_len as u64))))
                                .chain(once(Value::known(if first_row {
                                    F::one()
                                } else {
                                    F::zero()
                                }))),
                        ) {
                            region.assign_advice(
                                || format!("poseidon table row {}", offset),
                                *column,
                                offset,
                                || value,
                            )?;
                        }
                        first_row = false;
                        offset += 1;
                        control_len = if control_len > block_size {
                            control_len - block_size
                        } else {
                            0
                        };
                    }
                    assert_eq!(
                        control_len,
                        0,
                        "should have exhaust all bytes (original size {})",
                        input.len()
                    );
                }
                Ok(())
            },
        )
    }
}

/// Tag to identify the field in a Bytecode Table row
#[derive(Clone, Copy, Debug)]
pub enum BytecodeFieldTag {
    /// Header field
    Header,
    /// Byte field
    Byte,
}
impl_expr!(BytecodeFieldTag);

/// Table with Bytecode indexed by its Code Hash
#[derive(Clone, Debug)]
pub struct BytecodeTable {
    /// Code Hash
    pub code_hash: Column<Advice>,
    /// Tag
    pub tag: Column<Advice>,
    /// Index
    pub index: Column<Advice>,
    /// Is Code is true when the byte is not an argument to a PUSH* instruction.
    pub is_code: Column<Advice>,
    /// Value
    pub value: Column<Advice>,
}

impl BytecodeTable {
    /// Construct a new BytecodeTable
    pub fn construct<F: Field>(meta: &mut ConstraintSystem<F>) -> Self {
        let [tag, index, is_code, value] = array::from_fn(|_| meta.advice_column());
        let code_hash = meta.advice_column_in(SecondPhase);
        Self {
            code_hash,
            tag,
            index,
            is_code,
            value,
        }
    }

    /// Assign the `BytecodeTable` from a list of bytecodes, followig the same
    /// table layout that the Bytecode Circuit uses.
    pub fn load<'a, F: Field>(
        &self,
        layouter: &mut impl Layouter<F>,
        bytecodes: impl IntoIterator<Item = &'a Bytecode> + Clone,
        challenges: &Challenges<Value<F>>,
    ) -> Result<(), Error> {
        layouter.assign_region(
            || "bytecode table",
            |mut region| {
                let mut offset = 0;
                for column in <BytecodeTable as LookupTable<F>>::advice_columns(self) {
                    region.assign_advice(
                        || "bytecode table all-zero row",
                        column,
                        offset,
                        || Value::known(F::zero()),
                    )?;
                }
                offset += 1;

                let bytecode_table_columns =
                    <BytecodeTable as LookupTable<F>>::advice_columns(self);
                for bytecode in bytecodes.clone() {
                    for row in bytecode.table_assignments(challenges) {
                        for (&column, value) in bytecode_table_columns.iter().zip_eq(row) {
                            region.assign_advice(
                                || format!("bytecode table row {}", offset),
                                column,
                                offset,
                                || value,
                            )?;
                        }
                        offset += 1;
                    }
                }
                Ok(())
            },
        )
    }
}

impl<F: Field> LookupTable<F> for BytecodeTable {
    fn columns(&self) -> Vec<Column<Any>> {
        vec![
            self.code_hash.into(),
            self.tag.into(),
            self.index.into(),
            self.is_code.into(),
            self.value.into(),
        ]
    }

    fn annotations(&self) -> Vec<String> {
        vec![
            String::from("code_hash"),
            String::from("tag"),
            String::from("index"),
            String::from("is_code"),
            String::from("value"),
        ]
    }
}

/// Tag to identify the field in a Block Table row
// Keep the sequence consistent with OpcodeId for scalar
#[derive(Clone, Copy, Debug)]
pub enum BlockContextFieldTag {
    /// Coinbase field
    Coinbase = 1,
    /// Timestamp field
    Timestamp,
    /// Number field
    Number,
    /// Difficulty field
    Difficulty,
    /// Gas Limit field
    GasLimit,
    /// Base Fee field
    BaseFee = 8,
    /// Block Hash field
    BlockHash,
    /// Chain ID field.  Although this is not a field in the block header, we
    /// add it here for convenience.
    ChainId,
    /// In a multi-block setup, this variant represents the total number of txs
    /// included in this block.
    NumTxs,
    /// In a multi-block setup, this variant represents the cumulative number of
    /// txs included up to this block, including the txs in this block.
    CumNumTxs,
}
impl_expr!(BlockContextFieldTag);

/// Table with Block header fields
#[derive(Clone, Debug)]
pub struct BlockTable {
    /// Tag
    pub tag: Column<Advice>,
    /// Index
    pub index: Column<Advice>,
    /// Value
    pub value: Column<Advice>,
}

impl BlockTable {
    /// Construct a new BlockTable
    pub fn construct<F: Field>(meta: &mut ConstraintSystem<F>) -> Self {
        Self {
            tag: meta.advice_column(),
            index: meta.advice_column(),
            value: meta.advice_column_in(SecondPhase),
        }
    }

    /// Assign the `BlockTable` from a `BlockContext`.
    pub fn load<F: Field>(
        &self,
        layouter: &mut impl Layouter<F>,
        block_ctxs: &BlockContexts,
        txs: &[Transaction],
        max_inner_blocks: usize,
        challenges: &Challenges<Value<F>>,
    ) -> Result<(), Error> {
        layouter.assign_region(
            || "block table",
            |mut region| {
                let mut offset = 0;
                let block_table_columns = <BlockTable as LookupTable<F>>::advice_columns(self);
                for column in block_table_columns.iter() {
                    region.assign_advice(
                        || "block table all-zero row",
                        *column,
                        offset,
                        || Value::known(F::zero()),
                    )?;
                }
                offset += 1;

                let mut cum_num_txs = 0usize;
                let padding_blocks = (block_ctxs.ctxs.len()..max_inner_blocks)
                    .into_iter()
                    .map(|_| BlockContext::default())
                    .collect::<Vec<_>>();
                for block_ctx in block_ctxs.ctxs.values().chain(padding_blocks.iter()) {
                    let num_txs = txs
                        .iter()
                        .filter(|tx| tx.block_number == block_ctx.number.as_u64())
                        .count();
                    cum_num_txs += num_txs;
                    for row in block_ctx.table_assignments(num_txs, cum_num_txs, challenges) {
                        for (column, value) in block_table_columns.iter().zip_eq(row) {
                            region.assign_advice(
                                || format!("block table row {}", offset),
                                *column,
                                offset,
                                || value,
                            )?;
                        }
                        offset += 1;
                    }
                }

                Ok(())
            },
        )
    }
}

impl<F: Field> LookupTable<F> for BlockTable {
    fn columns(&self) -> Vec<Column<Any>> {
        vec![self.tag.into(), self.index.into(), self.value.into()]
    }

    fn annotations(&self) -> Vec<String> {
        vec![
            String::from("tag"),
            String::from("index"),
            String::from("value"),
        ]
    }
}

/// Keccak Table, used to verify keccak hashing from RLC'ed input.
#[derive(Clone, Debug)]
pub struct KeccakTable {
    /// True when the row is enabled
    pub is_enabled: Column<Advice>,
    /// Byte array input as `RLC(reversed(input))`
    pub input_rlc: Column<Advice>, // RLC of input bytes
    /// Byte array input length
    pub input_len: Column<Advice>,
    /// RLC of the hash result
    pub output_rlc: Column<Advice>, // RLC of hash of input bytes
}

impl<F: Field> LookupTable<F> for KeccakTable {
    fn columns(&self) -> Vec<Column<Any>> {
        vec![
            self.is_enabled.into(),
            self.input_rlc.into(),
            self.input_len.into(),
            self.output_rlc.into(),
        ]
    }

    fn annotations(&self) -> Vec<String> {
        vec![
            String::from("is_enabled"),
            String::from("input_rlc"),
            String::from("input_len"),
            String::from("output_rlc"),
        ]
    }
}

impl KeccakTable {
    /// Construct a new KeccakTable
    pub fn construct<F: Field>(meta: &mut ConstraintSystem<F>) -> Self {
        Self {
            is_enabled: meta.advice_column(),
            input_rlc: meta.advice_column_in(SecondPhase),
            input_len: meta.advice_column(),
            output_rlc: meta.advice_column_in(SecondPhase),
        }
    }

    /// Generate the keccak table assignments from a byte array input.
    pub fn assignments<F: Field>(
        input: &[u8],
        challenges: &Challenges<Value<F>>,
    ) -> Vec<[Value<F>; 4]> {
        let input_rlc = challenges
            .keccak_input()
            .map(|challenge| rlc::value(input.iter().rev(), challenge));
        let input_len = F::from(input.len() as u64);
        let mut keccak = Keccak::default();
        keccak.update(input);
        let output = keccak.digest();
        let output_rlc = challenges.evm_word().map(|challenge| {
            rlc::value(
                &Word::from_big_endian(output.as_slice()).to_le_bytes(),
                challenge,
            )
        });

        vec![[
            Value::known(F::one()),
            input_rlc,
            Value::known(input_len),
            output_rlc,
        ]]
    }

    /// Assign a table row for keccak table
    pub fn assign_row<F: Field>(
        &self,
        region: &mut Region<F>,
        offset: usize,
        values: [Value<F>; 4],
    ) -> Result<(), Error> {
        for (&column, value) in <KeccakTable as LookupTable<F>>::advice_columns(self)
            .iter()
            .zip(values.iter())
        {
            region.assign_advice(|| format!("assign {}", offset), column, offset, || *value)?;
        }
        Ok(())
    }

    /// Provide this function for the case that we want to consume a keccak
    /// table but without running the full keccak circuit
    pub fn dev_load<'a, F: Field>(
        &self,
        layouter: &mut impl Layouter<F>,
        inputs: impl IntoIterator<Item = &'a Vec<u8>> + Clone,
        challenges: &Challenges<Value<F>>,
    ) -> Result<(), Error> {
        layouter.assign_region(
            || "keccak table",
            |mut region| {
                let mut offset = 0;
                for column in <KeccakTable as LookupTable<F>>::advice_columns(self) {
                    region.assign_advice(
                        || "keccak table all-zero row",
                        column,
                        offset,
                        || Value::known(F::zero()),
                    )?;
                }
                offset += 1;

                let keccak_table_columns = <KeccakTable as LookupTable<F>>::advice_columns(self);
                for input in inputs.clone() {
                    for row in Self::assignments(input, challenges) {
                        // let mut column_index = 0;
                        for (&column, value) in keccak_table_columns.iter().zip_eq(row) {
                            region.assign_advice(
                                || format!("keccak table row {}", offset),
                                column,
                                offset,
                                || value,
                            )?;
                        }
                        offset += 1;
                    }
                }
                Ok(())
            },
        )
    }

    /// returns matchings between the circuit columns passed as parameters and
    /// the table collumns
    pub fn match_columns(
        &self,
        value_rlc: Column<Advice>,
        length: Column<Advice>,
        code_hash: Column<Advice>,
    ) -> Vec<(Column<Advice>, Column<Advice>)> {
        vec![
            (value_rlc, self.input_rlc),
            (length, self.input_len),
            (code_hash, self.output_rlc),
        ]
    }
}

/// Copy Table, used to verify copies of byte chunks between Memory, Bytecode,
/// TxLogs and TxCallData.
#[derive(Clone, Copy, Debug)]
pub struct CopyTable {
    /// Whether the row is the first read-write pair for a copy event.
    pub is_first: Column<Advice>,
    /// The relevant ID for the read-write row, represented as a random linear
    /// combination. The ID may be one of the below:
    /// 1. Call ID/Caller ID for CopyDataType::Memory
    /// 2. RLC encoding of bytecode hash for CopyDataType::Bytecode
    /// 3. Transaction ID for CopyDataType::TxCalldata, CopyDataType::TxLog
    pub id: Column<Advice>,
    /// The source/destination address for this copy step.  Can be memory
    /// address, byte index in the bytecode, tx call data, and tx log data.
    pub addr: Column<Advice>,
    /// The end of the source buffer for the copy event.  Any data read from an
    /// address greater than or equal to this value will be 0.
    pub src_addr_end: Column<Advice>,
    /// The number of bytes left to be copied.
    pub bytes_left: Column<Advice>,
    /// An accumulator value in the RLC representation. This is used for
    /// specific purposes, for instance, when `tag == CopyDataType::RlcAcc`.
    /// Having an additional column for the `rlc_acc` simplifies the lookup
    /// to copy table.
    pub rlc_acc: Column<Advice>,
    /// The associated read-write counter for this row.
    pub rw_counter: Column<Advice>,
    /// Decrementing counter denoting reverse read-write counter.
    pub rwc_inc_left: Column<Advice>,
    /// Binary chip to constrain the copy table conditionally depending on the
    /// current row's tag, whether it is Bytecode, Memory, TxCalldata or
    /// TxLog.
    pub tag: BinaryNumberConfig<CopyDataType, 3>,
}

type CopyTableRow<F> = [(Value<F>, &'static str); 8];
type CopyCircuitRow<F> = [(Value<F>, &'static str); 4];

impl CopyTable {
    /// Construct a new CopyTable
    pub fn construct<F: Field>(meta: &mut ConstraintSystem<F>, q_enable: Column<Fixed>) -> Self {
        Self {
            is_first: meta.advice_column(),
            id: meta.advice_column_in(SecondPhase),
            tag: BinaryNumberChip::configure(meta, q_enable, None),
            addr: meta.advice_column(),
            src_addr_end: meta.advice_column(),
            bytes_left: meta.advice_column(),
            rlc_acc: meta.advice_column_in(SecondPhase),
            rw_counter: meta.advice_column(),
            rwc_inc_left: meta.advice_column(),
        }
    }

    /// Generate the copy table and copy circuit assignments from a copy event.
    pub fn assignments<F: Field>(
        copy_event: &CopyEvent,
        challenges: Challenges<Value<F>>,
    ) -> Vec<(CopyDataType, CopyTableRow<F>, CopyCircuitRow<F>)> {
        let mut assignments = Vec::new();
        // rlc_acc
        let rlc_acc = if copy_event.dst_type == CopyDataType::RlcAcc {
            let values = copy_event
                .bytes
                .iter()
                .map(|(value, _)| *value)
                .collect::<Vec<u8>>();
            challenges
                .keccak_input()
                .map(|keccak_input| rlc::value(values.iter().rev(), keccak_input))
        } else {
            Value::known(F::zero())
        };
        let mut value_acc = Value::known(F::zero());
        for (step_idx, (is_read_step, copy_step)) in copy_event
            .bytes
            .iter()
            .flat_map(|(value, is_code)| {
                let read_step = CopyStep {
                    value: *value,
                    is_code: if copy_event.src_type == CopyDataType::Bytecode {
                        Some(*is_code)
                    } else {
                        None
                    },
                };
                let write_step = CopyStep {
                    value: *value,
                    is_code: if copy_event.dst_type == CopyDataType::Bytecode {
                        Some(*is_code)
                    } else {
                        None
                    },
                };
                once((true, read_step)).chain(once((false, write_step)))
            })
            .enumerate()
        {
            // is_first
            let is_first = Value::known(if step_idx == 0 { F::one() } else { F::zero() });
            // is last
            let is_last = if step_idx == copy_event.bytes.len() * 2 - 1 {
                Value::known(F::one())
            } else {
                Value::known(F::zero())
            };

            // id
            let id = if is_read_step {
                number_or_hash_to_field(&copy_event.src_id, challenges.evm_word())
            } else {
                number_or_hash_to_field(&copy_event.dst_id, challenges.evm_word())
            };

            // tag binary bumber chip
            let tag = if is_read_step {
                copy_event.src_type
            } else {
                copy_event.dst_type
            };

            // addr
            let copy_step_addr: u64 =
                if is_read_step {
                    copy_event.src_addr
                } else {
                    copy_event.dst_addr
                } + (u64::try_from(step_idx).unwrap() - if is_read_step { 0 } else { 1 }) / 2u64;

            let addr = if tag == CopyDataType::TxLog {
                Value::known(
                    build_tx_log_address(
                        copy_step_addr,
                        TxLogFieldTag::Data,
                        copy_event.log_id.unwrap(),
                    )
                    .to_scalar()
                    .unwrap(),
                )
            } else {
                Value::known(F::from(copy_step_addr))
            };

            // bytes_left
            let bytes_left = u64::try_from(copy_event.bytes.len() * 2 - step_idx).unwrap() / 2;
            // value
            let value = if copy_event.dst_type == CopyDataType::RlcAcc {
                if is_read_step {
                    Value::known(F::from(copy_step.value as u64))
                } else {
                    value_acc = value_acc * challenges.keccak_input()
                        + Value::known(F::from(copy_step.value as u64));
                    value_acc
                }
            } else {
                Value::known(F::from(copy_step.value as u64))
            };
            // is_pad
            let is_pad = Value::known(F::from(
                is_read_step && copy_step_addr >= copy_event.src_addr_end,
            ));

            // is_code
            let is_code = Value::known(copy_step.is_code.map_or(F::zero(), |v| F::from(v)));

            assignments.push((
                tag,
                [
                    (is_first, "is_first"),
                    (id, "id"),
                    (addr, "addr"),
                    (
                        Value::known(F::from(copy_event.src_addr_end)),
                        "src_addr_end",
                    ),
                    (Value::known(F::from(bytes_left)), "bytes_left"),
                    (rlc_acc, "rlc_acc"),
                    (
                        Value::known(F::from(copy_event.rw_counter(step_idx))),
                        "rw_counter",
                    ),
                    (
                        Value::known(F::from(copy_event.rw_counter_increase_left(step_idx))),
                        "rwc_inc_left",
                    ),
                ],
                [
                    (is_last, "is_last"),
                    (value, "value"),
                    (is_pad, "is_pad"),
                    (is_code, "is_code"),
                ],
            ));
        }
        assignments
    }

    /// Assign the `CopyTable` from a `Block`.
    pub fn load<F: Field>(
        &self,
        layouter: &mut impl Layouter<F>,
        block: &Block<F>,
        challenges: &Challenges<Value<F>>,
    ) -> Result<(), Error> {
        layouter.assign_region(
            || "copy table",
            |mut region| {
                let mut offset = 0;
                for column in <CopyTable as LookupTable<F>>::advice_columns(self) {
                    region.assign_advice(
                        || "copy table all-zero row",
                        column,
                        offset,
                        || Value::known(F::zero()),
                    )?;
                }
                offset += 1;

                let tag_chip = BinaryNumberChip::construct(self.tag);
                let copy_table_columns = <CopyTable as LookupTable<F>>::advice_columns(self);
                for copy_event in block.copy_events.iter() {
                    for (tag, row, _) in Self::assignments(copy_event, *challenges) {
                        for (&column, (value, label)) in copy_table_columns.iter().zip_eq(row) {
                            region.assign_advice(
                                || format!("{} at row: {}", label, offset),
                                column,
                                offset,
                                || value,
                            )?;
                        }
                        tag_chip.assign(&mut region, offset, &tag)?;
                        offset += 1;
                    }
                }

                Ok(())
            },
        )
    }
}

impl<F: Field> LookupTable<F> for CopyTable {
    fn columns(&self) -> Vec<Column<Any>> {
        vec![
            self.is_first.into(),
            self.id.into(),
            self.addr.into(),
            self.src_addr_end.into(),
            self.bytes_left.into(),
            self.rlc_acc.into(),
            self.rw_counter.into(),
            self.rwc_inc_left.into(),
        ]
    }

    fn annotations(&self) -> Vec<String> {
        vec![
            String::from("is_first"),
            String::from("id"),
            String::from("addr"),
            String::from("src_addr_end"),
            String::from("bytes_left"),
            String::from("rlc_acc"),
            String::from("rw_counter"),
            String::from("rwc_inc_left"),
        ]
    }

    fn table_exprs(&self, meta: &mut VirtualCells<F>) -> Vec<Expression<F>> {
        vec![
            meta.query_advice(self.is_first, Rotation::cur()),
            meta.query_advice(self.id, Rotation::cur()), // src_id
            self.tag.value(Rotation::cur())(meta),       // src_tag
            meta.query_advice(self.id, Rotation::next()), // dst_id
            self.tag.value(Rotation::next())(meta),      // dst_tag
            meta.query_advice(self.addr, Rotation::cur()), // src_addr
            meta.query_advice(self.src_addr_end, Rotation::cur()), // src_addr_end
            meta.query_advice(self.addr, Rotation::next()), // dst_addr
            meta.query_advice(self.bytes_left, Rotation::cur()), // length
            meta.query_advice(self.rlc_acc, Rotation::cur()), // rlc_acc
            meta.query_advice(self.rw_counter, Rotation::cur()), // rw_counter
            meta.query_advice(self.rwc_inc_left, Rotation::cur()), // rwc_inc_left
        ]
    }
}

/// Lookup table within the Exponentiation circuit.
#[derive(Clone, Copy, Debug)]
pub struct ExpTable {
    /// Whether the row is the start of a step.
    pub is_step: Column<Fixed>,
    /// An identifier for every exponentiation trace, at the moment this is the
    /// read-write counter at the time of the lookups done to the
    /// exponentiation table.
    pub identifier: Column<Advice>,
    /// Whether this row is the last row in the exponentiation operation's
    /// trace.
    pub is_last: Column<Advice>,
    /// The integer base of the exponentiation.
    pub base_limb: Column<Advice>,
    /// The integer exponent of the exponentiation.
    pub exponent_lo_hi: Column<Advice>,
    /// The intermediate result of exponentiation by squaring.
    pub exponentiation_lo_hi: Column<Advice>,
}

impl ExpTable {
    /// Construct the Exponentiation table.
    pub fn construct<F: Field>(meta: &mut ConstraintSystem<F>) -> Self {
        Self {
            is_step: meta.fixed_column(),
            identifier: meta.advice_column(),
            is_last: meta.advice_column(),
            base_limb: meta.advice_column(),
            exponent_lo_hi: meta.advice_column(),
            exponentiation_lo_hi: meta.advice_column(),
        }
    }

    /// Given an exponentiation event and randomness, get assignments to the
    /// exponentiation table.
    pub fn assignments<F: Field>(exp_event: &ExpEvent) -> Vec<[F; 5]> {
        let mut assignments = Vec::new();
        let base_limbs = split_u256_limb64(&exp_event.base);
        let identifier = F::from(exp_event.identifier as u64);
        let mut exponent = exp_event.exponent;
        for (step_idx, exp_step) in exp_event.steps.iter().rev().enumerate() {
            let is_last = if step_idx == exp_event.steps.len() - 1 {
                F::one()
            } else {
                F::zero()
            };
            let (exp_lo, exp_hi) = split_u256(&exp_step.d);
            let (exponent_lo, exponent_hi) = split_u256(&exponent);

            // row 1
            assignments.push([
                identifier,
                is_last,
                base_limbs[0].as_u64().into(),
                exponent_lo
                    .to_scalar()
                    .expect("exponent should fit to scalar"),
                exp_lo
                    .to_scalar()
                    .expect("exponentiation lo should fit to scalar"),
            ]);
            // row 2
            assignments.push([
                identifier,
                F::zero(),
                base_limbs[1].as_u64().into(),
                exponent_hi
                    .to_scalar()
                    .expect("exponent hi should fit to scalar"),
                exp_hi
                    .to_scalar()
                    .expect("exponentiation hi should fit to scalar"),
            ]);
            // row 3
            assignments.push([
                identifier,
                F::zero(),
                base_limbs[2].as_u64().into(),
                F::zero(),
                F::zero(),
            ]);
            // row 4
            assignments.push([
                identifier,
                F::zero(),
                base_limbs[3].as_u64().into(),
                F::zero(),
                F::zero(),
            ]);
            for _ in ROWS_PER_STEP..OFFSET_INCREMENT {
                assignments.push([F::zero(), F::zero(), F::zero(), F::zero(), F::zero()]);
            }

            // update intermediate exponent.
            let (exponent_div2, remainder) = exponent.div_mod(U256::from(2));
            if remainder.is_zero() {
                // exponent is even
                exponent = exponent_div2;
            } else {
                // exponent is odd
                exponent = exponent - 1;
            }
        }
        assignments
    }

    /// Assign witness data from a block to the exponentiation table.
    pub fn load<F: Field>(
        &self,
        layouter: &mut impl Layouter<F>,
        block: &Block<F>,
    ) -> Result<(), Error> {
        layouter.assign_region(
            || "exponentiation table",
            |mut region| {
                let mut offset = 0;
                let exp_table_columns = <ExpTable as LookupTable<F>>::advice_columns(self);
                for exp_event in block.exp_events.iter() {
                    for row in Self::assignments::<F>(exp_event) {
                        for (&column, value) in exp_table_columns.iter().zip_eq(row) {
                            region.assign_advice(
                                || format!("exponentiation table row {}", offset),
                                column,
                                offset,
                                || Value::known(value),
                            )?;
                        }
                        let is_step = if offset % OFFSET_INCREMENT == 0 {
                            F::one()
                        } else {
                            F::zero()
                        };
                        region.assign_fixed(
                            || format!("exponentiation table row {}", offset),
                            self.is_step,
                            offset,
                            || Value::known(is_step),
                        )?;
                        offset += 1;
                    }
                }

                // pad an empty row
                let row = [F::from_u128(0); 5];
                for (column, value) in exp_table_columns.iter().zip_eq(row) {
                    region.assign_advice(
                        || format!("exponentiation table row {}", offset),
                        *column,
                        offset,
                        || Value::known(value),
                    )?;
                }

                Ok(())
            },
        )
    }
}

impl<F: Field> LookupTable<F> for ExpTable {
    fn columns(&self) -> Vec<Column<Any>> {
        vec![
            self.is_step.into(),
            self.identifier.into(),
            self.is_last.into(),
            self.base_limb.into(),
            self.exponent_lo_hi.into(),
            self.exponentiation_lo_hi.into(),
        ]
    }

    fn annotations(&self) -> Vec<String> {
        vec![
            String::from("is_step"),
            String::from("identifier"),
            String::from("is_last"),
            String::from("base_limb"),
            String::from("exponent_lo_hi"),
            String::from("exponentiation_lo_hi"),
        ]
    }

    fn table_exprs(&self, meta: &mut VirtualCells<F>) -> Vec<Expression<F>> {
        vec![
            meta.query_fixed(self.is_step, Rotation::cur()),
            meta.query_advice(self.identifier, Rotation::cur()),
            meta.query_advice(self.is_last, Rotation::cur()),
            meta.query_advice(self.base_limb, Rotation::cur()),
            meta.query_advice(self.base_limb, Rotation::next()),
            meta.query_advice(self.base_limb, Rotation(2)),
            meta.query_advice(self.base_limb, Rotation(3)),
            meta.query_advice(self.exponent_lo_hi, Rotation::cur()),
            meta.query_advice(self.exponent_lo_hi, Rotation::next()),
            meta.query_advice(self.exponentiation_lo_hi, Rotation::cur()),
            meta.query_advice(self.exponentiation_lo_hi, Rotation::next()),
        ]
    }
}

/// Lookup table embedded in the RLP circuit.
#[derive(Clone, Copy, Debug)]
pub struct RlpTable {
    /// Transaction ID of the transaction. This is not the transaction hash, but
    /// an incremental ID starting from 1 to indicate the position of the
    /// transaction within the L2 block.
    pub tx_id: Column<Advice>,
    /// Denotes the field/tag that this row represents. Example: nonce, gas,
    /// gas_price, and so on.
    pub tag: Column<Advice>,
    /// Denotes the decrementing index specific to this tag. The final value of
    /// the field is accumulated in `value_acc` at `tag_index == 1`.
    pub tag_rindex: Column<Advice>,
    /// Denotes the accumulator value for this field, which is a linear
    /// combination or random linear combination of the field's bytes.
    pub value_acc: Column<Advice>,
    /// Denotes the type of input assigned in this row. Type can either be
    /// `TxSign` (transaction data that needs to be signed) or `TxHash`
    /// (signed transaction's data).
    pub data_type: Column<Advice>,
}

impl<F: Field> LookupTable<F> for RlpTable {
    fn columns(&self) -> Vec<Column<Any>> {
        vec![
            self.tx_id.into(),
            self.tag.into(),
            self.tag_rindex.into(),
            self.value_acc.into(),
            self.data_type.into(),
        ]
    }

    fn annotations(&self) -> Vec<String> {
        vec![
            String::from("tx_id"),
            String::from("tag"),
            String::from("tag_rindex"),
            String::from("value_acc"),
            String::from("data_type"),
        ]
    }
}

impl RlpTable {
    /// Construct the RLP table.
    pub fn construct<F: Field>(meta: &mut ConstraintSystem<F>) -> Self {
        Self {
            tx_id: meta.advice_column(),
            tag: meta.advice_column(),
            tag_rindex: meta.advice_column(),
            value_acc: meta.advice_column_in(SecondPhase),
            data_type: meta.advice_column(),
        }
    }

    /// Get assignments to the RLP table. Meant to be used for dev purposes.
    pub fn dev_assignments<F: Field>(
        txs: Vec<SignedTransaction>,
        challenges: &Challenges<Value<F>>,
    ) -> Vec<[Value<F>; 5]> {
        let mut assignments = vec![];
        for signed_tx in txs {
            for row in signed_tx
                .gen_witness(challenges)
                .iter()
                .chain(signed_tx.rlp_rows(challenges.keccak_input()).iter())
                .chain(signed_tx.tx.gen_witness(challenges).iter())
                .chain(signed_tx.tx.rlp_rows(challenges.keccak_input()).iter())
            {
                assignments.push([
                    Value::known(F::from(row.tx_id as u64)),
                    Value::known(F::from(row.tag as u64)),
                    Value::known(F::from(row.tag_rindex as u64)),
                    row.value_acc,
                    Value::known(F::from(row.data_type as u64)),
                ]);
            }
        }
        assignments
    }
}

impl RlpTable {
    /// Load witness into RLP table. Meant to be used for dev purposes.
    pub fn dev_load<F: Field>(
        &self,
        layouter: &mut impl Layouter<F>,
        txs: Vec<SignedTransaction>,
        challenges: &Challenges<Value<F>>,
    ) -> Result<(), Error> {
        layouter.assign_region(
            || "rlp table",
            |mut region| {
                let mut offset = 0;
                for column in <RlpTable as LookupTable<F>>::advice_columns(self) {
                    region.assign_advice(
                        || format!("empty row: {}", offset),
                        column,
                        offset,
                        || Value::known(F::zero()),
                    )?;
                }

                for row in Self::dev_assignments(txs.clone(), challenges) {
                    offset += 1;
                    for (column, value) in <RlpTable as LookupTable<F>>::advice_columns(self)
                        .iter()
                        .zip(row)
                    {
                        region.assign_advice(
                            || format!("row: {}", offset),
                            *column,
                            offset,
                            || value,
                        )?;
                    }
                }

                Ok(())
            },
        )
    }
}<|MERGE_RESOLUTION|>--- conflicted
+++ resolved
@@ -188,11 +188,8 @@
         layouter: &mut impl Layouter<F>,
         txs: &[Transaction],
         max_txs: usize,
-<<<<<<< HEAD
+        max_calldata: usize,
         chain_id: u64,
-=======
-        max_calldata: usize,
->>>>>>> f834e61e
         challenges: &Challenges<Value<F>>,
     ) -> Result<(), Error> {
         assert!(
@@ -249,7 +246,13 @@
                 )?;
                 offset += 1;
 
-<<<<<<< HEAD
+                // Tx Table contains an initial region that has a size parametrized by max_txs
+                // with all the tx data except for calldata, and then a second
+                // region that has a size parametrized by max_calldata with all
+                // the tx calldata.  This is required to achieve a constant fixed column tag
+                // regardless of the number of input txs or the calldata size of each tx.
+                let mut calldata_assignments: Vec<[Value<F>; 4]> = Vec::new();
+                // Assign Tx data (all tx fields except for calldata)
                 let padding_txs = (txs.len()..max_txs)
                     .into_iter()
                     .map(|tx_id| {
@@ -257,6 +260,7 @@
                         padding_tx.id = tx_id + 1;
 
                         padding_tx
+                let padding_txs: Vec<_> = (txs.len()..max_txs)
                     })
                     .collect::<Vec<Transaction>>();
                 for (i, tx) in txs.iter().chain(padding_txs.iter()).enumerate() {
@@ -281,39 +285,6 @@
                 }
                 for tx in txs.iter() {
                     for row in tx.table_assignments_dyn(*challenges) {
-                        for (index, column) in advice_columns.iter().enumerate() {
-                            region.assign_advice(
-                                || format!("tx table row {}", offset),
-                                *column,
-                                offset,
-                                || row[if index > 0 { index + 1 } else { index }],
-                            )?;
-                        }
-                        region.assign_fixed(
-                            || format!("tx table row {}", offset),
-                            self.tag,
-                            offset,
-                            || row[1],
-                        )?;
-=======
-                // Tx Table contains an initial region that has a size parametrized by max_txs
-                // with all the tx data except for calldata, and then a second
-                // region that has a size parametrized by max_calldata with all
-                // the tx calldata.  This is required to achieve a constant fixed column tag
-                // regardless of the number of input txs or the calldata size of each tx.
-                let mut calldata_assignments: Vec<[Value<F>; 4]> = Vec::new();
-                // Assign Tx data (all tx fields except for calldata)
-                let padding_txs: Vec<_> = (txs.len()..max_txs)
-                    .map(|i| Transaction {
-                        id: i + 1,
-                        ..Default::default()
-                    })
-                    .collect();
-                for tx in txs.iter().chain(padding_txs.iter()) {
-                    let [tx_data, tx_calldata] = tx.table_assignments(*challenges);
-                    for row in tx_data {
-                        assign_row(&mut region, offset, &advice_columns, &self.tag, &row, "")?;
->>>>>>> f834e61e
                         offset += 1;
                     }
                     calldata_assignments.extend(tx_calldata.iter());
@@ -645,11 +616,7 @@
 }
 
 /// The types of proofs in the MPT table
-<<<<<<< HEAD
-#[derive(Copy, Clone)]
-=======
 #[derive(Clone, Copy, Debug)]
->>>>>>> f834e61e
 pub enum ProofType {
     /// Nonce updated
     NonceChanged = AccountFieldTag::Nonce as isize,
