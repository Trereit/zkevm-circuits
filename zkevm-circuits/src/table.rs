--- conflicted
+++ resolved
@@ -2776,11 +2776,7 @@
 
                     for i in 0..3 {
                         for (limbs, &col) in [base_limbs, exp_limbs, modulus_limbs, result_limbs]
-<<<<<<< HEAD
-                            .into_iter()
-=======
                             .iter()
->>>>>>> 5eb0830b
                             .zip([&self.base, &self.exp, &self.modulus, &self.result])
                         {
                             region.assign_advice(
@@ -2795,11 +2791,7 @@
                     // native is not used by lookup (and in fact it can be omitted in dev)
                     for (word, &col) in
                         [&event.base, &event.exponent, &event.modulus, &event.result]
-<<<<<<< HEAD
-                            .into_iter()
-=======
                             .iter()
->>>>>>> 5eb0830b
                             .zip([&self.base, &self.exp, &self.modulus, &self.result])
                     {
                         region.assign_advice(
