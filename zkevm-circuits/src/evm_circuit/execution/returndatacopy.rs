--- conflicted
+++ resolved
@@ -350,11 +350,6 @@
     ) {
         let (addr_a, addr_b) = (mock::MOCK_ACCOUNTS[0], mock::MOCK_ACCOUNTS[1]);
 
-<<<<<<< HEAD
-        // let pushdata = rand_bytes(32);
-        let pushdata = (0..32).collect::<Vec<u8>>();
-=======
->>>>>>> 79caaf43
         let return_offset =
             std::cmp::max((return_data_offset + return_data_size) as i64 - 32, 0) as usize;
         let code_b = bytecode! {
