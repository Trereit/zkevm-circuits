use std::ops::{Add, Sub};

use bus_mapping::precompile::{PrecompileAuxData, PrecompileCalls};
use eth_types::{evm_types::GasCost, Field, ToLittleEndian, ToScalar, U256};
use gadgets::util::{and, not, or, select, split_u256, sum, Expr};
use halo2_proofs::{
    circuit::Value,
    plonk::{Error, Expression},
};

use crate::{
    evm_circuit::{
        execution::ExecutionGadget,
<<<<<<< HEAD
        param::N_BYTES_WORD,
=======
        param::N_BYTES_MEMORY_ADDRESS,
>>>>>>> 876d234f
        step::ExecutionState,
        util::{
            common_gadget::RestoreContextGadget,
            constraint_builder::{ConstrainBuilderCommon, EVMConstraintBuilder},
<<<<<<< HEAD
            math_gadget::{AddWordsGadget, IsEqualGadget, IsZeroGadget, ModGadget},
            rlc, CachedRegion, Cell,
=======
            math_gadget::{AddWordsGadget, IsEqualGadget, IsZeroGadget, LtGadget, ModGadget},
            padding_gadget::PaddingGadget,
            rlc, CachedRegion, Cell, Word,
>>>>>>> 876d234f
        },
    },
    table::CallContextFieldTag,
    util::word::Word32Cell,
    witness::{Block, Call, ExecStep, Transaction},
};

lazy_static::lazy_static! {
    // r = 0x30644e72e131a029b85045b68181585d2833e84879b9709143e1f593f0000001
    static ref FR_MODULUS: U256 = {
        U256::from_dec_str("21888242871839275222246405745257275088548364400416034343698204186575808495617")
            .expect("Fr::MODULUS")
    };
    // q = 0x30644e72e131a029b85045b68181585d97816a916871ca8d3c208c16d87cfd47
    static ref FQ_MODULUS: U256 = {
        U256::from_dec_str("21888242871839275222246405745257275088696311157297823662689037894645226208583")
            .expect("Fq::MODULUS")
    };
}

#[derive(Clone, Debug)]
pub struct EcMulGadget<F> {
    input_bytes_rlc: Cell<F>,
    output_bytes_rlc: Cell<F>,
    return_bytes_rlc: Cell<F>,

    pad_right: LtGadget<F, N_BYTES_MEMORY_ADDRESS>,
    padding: PaddingGadget<F>,

    point_p_x_rlc: Cell<F>,
    point_p_y_rlc: Cell<F>,
    scalar_s_raw_rlc: Cell<F>,
    point_r_x_rlc: Cell<F>,
    point_r_y_rlc: Cell<F>,

    p_x_is_zero: IsZeroGadget<F>,
    p_y_is_zero: IsZeroGadget<F>,
    s_is_zero: IsZeroGadget<F>,
    s_is_fr_mod_minus_1: IsEqualGadget<F>,
    point_p_y_raw: Word32Cell<F>,
    point_r_y_raw: Word32Cell<F>,
    fq_modulus: Word32Cell<F>,
    p_y_plus_r_y: AddWordsGadget<F, 2, false>,

    // Two Words (s_raw, scalar_s) that satisfies
    // k * Fr::MODULUS + scalar_s = s_raw
    // Used for proving correct modulo by Fr
    scalar_s_raw: Word32Cell<F>, // raw
    scalar_s: Word32Cell<F>,     // mod by Fr::MODULUS
    fr_modulus: Word32Cell<F>,   // Fr::MODULUS
    modword: ModGadget<F>,

    is_success: Cell<F>,
    callee_address: Cell<F>,
    caller_id: Cell<F>,
    call_data_offset: Cell<F>,
    call_data_length: Cell<F>,
    return_data_offset: Cell<F>,
    return_data_length: Cell<F>,
    restore_context: RestoreContextGadget<F>,
}

impl<F: Field> ExecutionGadget<F> for EcMulGadget<F> {
    const NAME: &'static str = "EC_MUL";
    const EXECUTION_STATE: ExecutionState = ExecutionState::PrecompileBn256ScalarMul;

    fn configure(cb: &mut EVMConstraintBuilder<F>) -> Self {
        let (
            input_bytes_rlc,
            output_bytes_rlc,
            return_bytes_rlc,
            point_p_x_rlc,
            point_p_y_rlc,
            scalar_s_raw_rlc,
            point_r_x_rlc,
            point_r_y_rlc,
        ) = (
            cb.query_cell_phase2(),
            cb.query_cell_phase2(),
            cb.query_cell_phase2(),
            cb.query_cell_phase2(),
            cb.query_cell_phase2(),
            cb.query_cell_phase2(),
            cb.query_cell_phase2(),
            cb.query_cell_phase2(),
        );

        let (scalar_s_raw, scalar_s, fr_modulus) =
            (cb.query_word32(), cb.query_word32(), cb.query_word32());
        cb.require_equal(
            "Scalar s (raw 32-bytes) equality",
            scalar_s_raw_rlc.expr(),
            cb.keccak_rlc::<N_BYTES_WORD>(scalar_s_raw.clone().limbs.map(|cell| cell.expr())),
        );

        // we know that `scalar_s` fits in the scalar field. So we don't compute an RLC
        // of that value. Instead we use the native value.
        let scalar_s_native = rlc::expr(
            &scalar_s
                .clone()
                .limbs
                .iter()
                .map(Expr::expr)
                .collect::<Vec<Expression<F>>>(),
            256.expr(),
        );
        // k * n + scalar_s = s_raw
        let modword = ModGadget::construct(cb, [&scalar_s_raw, &fr_modulus, &scalar_s]);

        // Conditions for dealing with infinity/empty points and zero/empty scalar
        let p_x_is_zero = cb.annotation("ecMul(P_x)", |cb| {
            IsZeroGadget::construct(cb, point_p_x_rlc.expr())
        });
        let p_y_is_zero = cb.annotation("ecMul(P_y)", |cb| {
            IsZeroGadget::construct(cb, point_p_y_rlc.expr())
        });
        let p_is_zero = and::expr([p_x_is_zero.expr(), p_y_is_zero.expr()]);
        let s_is_zero = cb.annotation("ecMul(s == 0)", |cb| {
            IsZeroGadget::construct(
                cb,
                cb.keccak_rlc::<N_BYTES_WORD>(scalar_s.clone().limbs.map(|cell| cell.expr())),
            )
        });
        let s_is_fr_mod_minus_1 = cb.annotation("ecMul(s == Fr::MODULUS - 1)", |cb| {
            IsEqualGadget::construct(cb, scalar_s_native.expr(), {
                let fr_mod_minus_1 = FR_MODULUS
                    .sub(&U256::one())
                    .to_scalar()
                    .expect("Fr::MODULUS - 1 fits in scalar field");
                Expression::Constant(fr_mod_minus_1)
            })
        });
        let (point_p_y_raw, point_r_y_raw, fq_modulus) =
            (cb.query_word32(), cb.query_word32(), cb.query_word32());
        cb.require_equal(
            "ecMul(P_y): equality",
            cb.keccak_rlc::<N_BYTES_WORD>(point_p_y_raw.clone().limbs.map(|cell| cell.expr())),
            point_p_y_rlc.expr(),
        );
        cb.require_equal(
            "ecMul(R_y): equality",
            cb.keccak_rlc::<N_BYTES_WORD>(point_r_y_raw.clone().limbs.map(|cell| cell.expr())),
            point_r_y_rlc.expr(),
        );

        let (fq_modulus_lo, fq_modulus_hi) = split_u256(&FQ_MODULUS);
        cb.require_equal(
            "fq_modulus(lo) equality",
            sum::expr(&fq_modulus.limbs[0x00..0x10]),
            sum::expr(fq_modulus_lo.to_le_bytes()),
        );
        cb.require_equal(
            "fq_modulus(hi) equality",
            sum::expr(&fq_modulus.limbs[0x10..0x20]),
            sum::expr(fq_modulus_hi.to_le_bytes()),
        );

        let [is_success, callee_address, caller_id, call_data_offset, call_data_length, return_data_offset, return_data_length] =
            [
                CallContextFieldTag::IsSuccess,
                CallContextFieldTag::CalleeAddress,
                CallContextFieldTag::CallerId,
                CallContextFieldTag::CallDataOffset,
                CallContextFieldTag::CallDataLength,
                CallContextFieldTag::ReturnDataOffset,
                CallContextFieldTag::ReturnDataLength,
            ]
            .map(|tag| cb.call_context(None, tag));

        // all gas sent to this call will be consumed if `is_success == false`.
        let gas_cost = select::expr(
            is_success.expr(),
            GasCost::PRECOMPILE_BN256MUL.expr(),
            cb.curr.state.gas_left.expr(),
        );

        cb.condition(
            // skip ECC table lookup if:
            // - P == (0, 0)
            // - s == Fr::zero()
            // - s == Fr::MODULUS - 1
            not::expr(or::expr([
                p_is_zero.expr(),
                s_is_zero.expr(),
                s_is_fr_mod_minus_1.expr(),
            ])),
            |cb| {
                cb.ecc_table_lookup(
                    u64::from(PrecompileCalls::Bn128Mul).expr(),
                    is_success.expr(),
                    point_p_x_rlc.expr(),
                    point_p_y_rlc.expr(),
                    scalar_s_native.expr(),
                    0.expr(),
                    0.expr(),
                    point_r_x_rlc.expr(),
                    point_r_y_rlc.expr(),
                );
            },
        );
        cb.condition(not::expr(is_success.expr()), |cb| {
            cb.require_zero("R_x == 0", point_r_x_rlc.expr());
            cb.require_zero("R_y == 0", point_r_y_rlc.expr());
        });

        cb.condition(or::expr([p_is_zero.expr(), s_is_zero.expr()]), |cb| {
            cb.require_zero(
                "if P == (0, 0) || s == 0, then R_x == 0",
                point_r_x_rlc.expr(),
            );
            cb.require_zero(
                "if P == (0, 0) || s == 0, then R_y == 0",
                point_r_y_rlc.expr(),
            );
        });
        // If s == Fr::MODULUS - 1 then P == -R:
        // - P_x == R_x
        // - P_y + R_y == Fq::MODULUS
        let p_y_plus_r_y = cb.condition(
            and::expr([
                is_success.expr(),
                s_is_fr_mod_minus_1.expr(),
                not::expr(p_is_zero.expr()),
            ]),
            |cb| {
                cb.require_equal(
                    "ecMul(s == Fr::MODULUS - 1): P_x == R_x",
                    point_p_x_rlc.expr(),
                    point_r_x_rlc.expr(),
                );
                AddWordsGadget::construct(
                    cb,
                    [point_p_y_raw.clone(), point_r_y_raw.clone()],
                    fq_modulus.clone(),
                )
            },
        );

        cb.precompile_info_lookup(
            cb.execution_state().as_u64().expr(),
            callee_address.expr(),
            cb.execution_state().precompile_base_gas_cost().expr(),
        );

        let required_input_len = 96.expr();
        let pad_right = LtGadget::construct(cb, call_data_length.expr(), required_input_len.expr());
        let padding = cb.condition(pad_right.expr(), |cb| {
            PaddingGadget::construct(
                cb,
                input_bytes_rlc.expr(),
                call_data_length.expr(),
                required_input_len,
            )
        });
        cb.condition(not::expr(pad_right.expr()), |cb| {
            cb.require_equal(
                "no padding implies padded bytes == input bytes",
                padding.padded_rlc(),
                input_bytes_rlc.expr(),
            );
        });
        let (r_pow_32, r_pow_64) = {
            let challenges = cb.challenges().keccak_powers_of_randomness::<16>();
            let r_pow_16 = challenges[15].clone();
            let r_pow_32 = r_pow_16.square();
            let r_pow_64 = r_pow_32.expr().square();
            (r_pow_32, r_pow_64)
        };
        cb.require_equal(
            "input bytes (RLC) = [ p_x | p_y | s ]",
            padding.padded_rlc(),
            (point_p_x_rlc.expr() * r_pow_64)
                + (point_p_y_rlc.expr() * r_pow_32.expr())
                + scalar_s_raw_rlc.expr(),
        );
        // RLC of output bytes always equals RLC of result elliptic curve point R.
        cb.require_equal(
            "output bytes (RLC) = [ r_x | r_y ]",
            output_bytes_rlc.expr(),
            point_r_x_rlc.expr() * r_pow_32 + point_r_y_rlc.expr(),
        );

        let restore_context = RestoreContextGadget::construct2(
            cb,
            is_success.expr(),
            gas_cost.expr(),
            0.expr(),
            0x00.expr(),                                               // ReturnDataOffset
            select::expr(is_success.expr(), 0x40.expr(), 0x00.expr()), // ReturnDataLength
            0.expr(),
            0.expr(),
        );

        Self {
            input_bytes_rlc,
            output_bytes_rlc,
            return_bytes_rlc,

            pad_right,
            padding,

            point_p_x_rlc,
            point_p_y_rlc,
            scalar_s_raw_rlc,
            point_r_x_rlc,
            point_r_y_rlc,

            p_x_is_zero,
            p_y_is_zero,
            s_is_zero,
            s_is_fr_mod_minus_1,
            point_p_y_raw,
            point_r_y_raw,
            fq_modulus,
            p_y_plus_r_y,

            scalar_s_raw,
            scalar_s,
            fr_modulus,
            modword,

            is_success,
            callee_address,
            caller_id,
            call_data_offset,
            call_data_length,
            return_data_offset,
            return_data_length,
            restore_context,
        }
    }

    fn assign_exec_step(
        &self,
        region: &mut CachedRegion<'_, '_, F>,
        offset: usize,
        block: &Block<F>,
        _tx: &Transaction,
        call: &Call,
        step: &ExecStep,
    ) -> Result<(), Error> {
        if let Some(PrecompileAuxData::EcMul(aux_data)) = &step.aux_data {
            for (col, bytes) in [
                (&self.input_bytes_rlc, &aux_data.input_bytes),
                (&self.output_bytes_rlc, &aux_data.output_bytes),
                (&self.return_bytes_rlc, &aux_data.return_bytes),
            ] {
                col.assign(
                    region,
                    offset,
                    region
                        .challenges()
                        .keccak_input()
                        .map(|r| rlc::value(bytes.iter().rev(), r)),
                )?;
            }

            for (col, is_zero_gadget, word_value) in [
                (&self.point_p_x_rlc, &self.p_x_is_zero, aux_data.p_x),
                (&self.point_p_y_rlc, &self.p_y_is_zero, aux_data.p_y),
            ] {
                let rlc_val = region.keccak_rlc(&word_value.to_le_bytes());
                col.assign(region, offset, rlc_val)?;
                is_zero_gadget.assign_value(region, offset, rlc_val)?;
            }

            for (col, word_value) in [
                (&self.scalar_s_raw_rlc, aux_data.s_raw),
                (&self.point_r_x_rlc, aux_data.r_x),
                (&self.point_r_y_rlc, aux_data.r_y),
            ] {
                col.assign(region, offset, region.keccak_rlc(&word_value.to_le_bytes()))?;
            }

            for (col, word_value) in [
                (&self.scalar_s_raw, aux_data.s_raw),
                (&self.fr_modulus, *FR_MODULUS),
            ] {
                col.assign_u256(region, offset, word_value)?;
            }
            self.scalar_s.assign_u256(region, offset, aux_data.s)?;
            self.s_is_zero.assign_value(
                region,
                offset,
                region.keccak_rlc(&aux_data.s.to_le_bytes()),
            )?;
            self.s_is_fr_mod_minus_1.assign(
                region,
                offset,
                aux_data
                    .s
                    .to_scalar()
                    .expect("ecMul(s) fits in scalar field"),
                FR_MODULUS
                    .sub(&U256::one())
                    .to_scalar()
                    .expect("Fr::MODULUS - 1 fits in scalar field"),
            )?;
            self.point_p_y_raw
                .assign_u256(region, offset, aux_data.p_y)?;
            self.point_r_y_raw
                .assign_u256(region, offset, aux_data.r_y)?;
            self.p_y_plus_r_y.assign(
                region,
                offset,
                [aux_data.p_y, aux_data.r_y],
                aux_data.p_y.add(&aux_data.r_y),
            )?;
            self.fq_modulus.assign_u256(region, offset, *FQ_MODULUS)?;

            let (k, _) = aux_data.s_raw.div_mod(*FR_MODULUS);
            self.modword
                .assign(region, offset, aux_data.s_raw, *FR_MODULUS, aux_data.s, k)?;
            self.pad_right
                .assign(region, offset, call.call_data_length.into(), 96.into())?;
            self.padding.assign(
                region,
                offset,
                PrecompileCalls::Bn128Mul,
                region
                    .challenges()
                    .keccak_input()
                    .map(|r| rlc::value(aux_data.input_bytes.iter().rev(), r)),
                call.call_data_length,
                region.challenges().keccak_input(),
            )?;
        } else {
            log::error!("unexpected aux_data {:?} for ecMul", step.aux_data);
            return Err(Error::Synthesis);
        }

        self.is_success.assign(
            region,
            offset,
            Value::known(F::from(u64::from(call.is_success))),
        )?;
        self.callee_address.assign(
            region,
            offset,
            Value::known(call.code_address.unwrap().to_scalar().unwrap()),
        )?;
        self.caller_id
            .assign(region, offset, Value::known(F::from(call.caller_id as u64)))?;
        self.call_data_offset.assign(
            region,
            offset,
            Value::known(F::from(call.call_data_offset)),
        )?;
        self.call_data_length.assign(
            region,
            offset,
            Value::known(F::from(call.call_data_length)),
        )?;
        self.return_data_offset.assign(
            region,
            offset,
            Value::known(F::from(call.return_data_offset)),
        )?;
        self.return_data_length.assign(
            region,
            offset,
            Value::known(F::from(call.return_data_length)),
        )?;

        self.restore_context
            .assign(region, offset, block, call, step, 7)
    }
}

#[cfg(test)]
mod test {
    use bus_mapping::{
        evm::{OpcodeId, PrecompileCallArgs},
        precompile::PrecompileCalls,
    };
    use eth_types::{bytecode, word, ToWord};
    use itertools::Itertools;
    use mock::TestContext;
    use rayon::iter::{ParallelBridge, ParallelIterator};

    use crate::test_util::CircuitTestBuilder;

    lazy_static::lazy_static! {
        static ref TEST_VECTOR: Vec<PrecompileCallArgs> = {
            vec![
                PrecompileCallArgs {
                    name: "ecMul (valid input)",
                    // P = (2, 16059845205665218889595687631975406613746683471807856151558479858750240882195)
                    // s = 7
                    setup_code: bytecode! {
                        // p_x
                        PUSH1(0x02)
                        PUSH1(0x00)
                        MSTORE

                        // p_y
                        PUSH32(word!("0x23818CDE28CF4EA953FE59B1C377FAFD461039C17251FF4377313DA64AD07E13"))
                        PUSH1(0x20)
                        MSTORE

                        // s
                        PUSH1(0x07)
                        PUSH1(0x40)
                        MSTORE
                    },
                    call_data_offset: 0x00.into(),
                    call_data_length: 0x60.into(),
                    ret_offset: 0x60.into(),
                    ret_size: 0x40.into(),
                    address: PrecompileCalls::Bn128Mul.address().to_word(),
                    ..Default::default()
                },
                PrecompileCallArgs {
                    name: "ecMul (invalid input: point not on curve)",
                    // P = (2, 3)
                    // s = 7
                    setup_code: bytecode! {
                        // p_x
                        PUSH1(0x02)
                        PUSH1(0x00)
                        MSTORE

                        // p_y
                        PUSH1(0x03)
                        PUSH1(0x20)
                        MSTORE

                        // s
                        PUSH1(0x07)
                        PUSH1(0x40)
                        MSTORE
                    },
                    call_data_offset: 0x00.into(),
                    call_data_length: 0x60.into(),
                    ret_offset: 0x60.into(),
                    ret_size: 0x00.into(),
                    address: PrecompileCalls::Bn128Mul.address().to_word(),
                    ..Default::default()
                },
                PrecompileCallArgs {
                    name: "ecMul (valid input < 96 bytes)",
                    // P = (2, 16059845205665218889595687631975406613746683471807856151558479858750240882195)
                    // s = blank
                    setup_code: bytecode! {
                        // p_x
                        PUSH1(0x02)
                        PUSH1(0x00)
                        MSTORE

                        // p_y
                        PUSH32(word!("0x23818CDE28CF4EA953FE59B1C377FAFD461039C17251FF4377313DA64AD07E13"))
                        PUSH1(0x20)
                        MSTORE
                    },
                    call_data_offset: 0x00.into(),
                    call_data_length: 0x40.into(),
                    ret_offset: 0x40.into(),
                    ret_size: 0x40.into(),
                    address: PrecompileCalls::Bn128Mul.address().to_word(),
                    ..Default::default()
                },
                PrecompileCallArgs {
                    name: "ecMul (should succeed on empty inputs)",
                    setup_code: bytecode! {},
                    call_data_offset: 0x00.into(),
                    call_data_length: 0x00.into(),
                    ret_offset: 0x00.into(),
                    ret_size: 0x40.into(),
                    address: PrecompileCalls::Bn128Mul.address().to_word(),
                    ..Default::default()
                },
                PrecompileCallArgs {
                    name: "ecMul (valid inputs > 96 bytes)",
                    // P = (2, 16059845205665218889595687631975406613746683471807856151558479858750240882195)
                    // s = 7
                    setup_code: bytecode! {
                        // p_x
                        PUSH1(0x02)
                        PUSH1(0x00)
                        MSTORE

                        // p_y
                        PUSH32(word!("0x23818CDE28CF4EA953FE59B1C377FAFD461039C17251FF4377313DA64AD07E13"))
                        PUSH1(0x20)
                        MSTORE

                        // s
                        PUSH1(0x07)
                        PUSH1(0x40)
                        MSTORE

                        // junk bytes, will be truncated
                        PUSH32(0xFFFFFFFFFFFFFFFFFFFFFFFFFFFFFFFFu128)
                        PUSH1(0x80)
                        SHL
                        PUSH32(0xFFFFFFFFFFFFFFFFFFFFFFFFFFFFFFFFu128)
                        ADD
                        PUSH1(0x60)
                        MSTORE
                    },
                    call_data_offset: 0x00.into(),
                    call_data_length: 0x80.into(),
                    ret_offset: 0x80.into(),
                    ret_size: 0x40.into(),
                    address: PrecompileCalls::Bn128Mul.address().to_word(),
                    ..Default::default()
                },
                PrecompileCallArgs {
                    name: "ecMul (invalid input: must mod p to be valid)",
                    // P = (p + 1, p + 2)
                    // s = 7
                    setup_code: bytecode! {
                        // p_x
                        PUSH32(word!("0x30644E72E131A029B85045B68181585D97816A916871CA8D3C208C16D87CFD48"))
                        PUSH1(0x00)
                        MSTORE

                        // p_y
                        PUSH32(word!("0x30644E72E131A029B85045B68181585D97816A916871CA8D3C208C16D87CFD49"))
                        PUSH1(0x20)
                        MSTORE

                        // s = 7
                        PUSH1(0x07)
                        PUSH1(0x40)
                        MSTORE
                    },
                    call_data_offset: 0x00.into(),
                    call_data_length: 0x60.into(),
                    ret_offset: 0x60.into(),
                    ret_size: 0x00.into(),
                    address: PrecompileCalls::Bn128Mul.address().to_word(),
                    ..Default::default()
                },
                PrecompileCallArgs {
                    name: "ecMul (valid: scalar larger than scalar field order n but less than base field p)",
                    // P = (2, 16059845205665218889595687631975406613746683471807856151558479858750240882195)

                    // For bn256 (alt_bn128) scalar field:
                    // n = 21888242871839275222246405745257275088548364400416034343698204186575808495617

                    // Choose scalar s such that n < s < p
                    // s = 21888242871839275222246405745257275088548364400416034343698204186575808500000
                    setup_code: bytecode! {
                        // p_x
                        PUSH1(0x02)
                        PUSH1(0x00)
                        MSTORE

                        // p_y
                        PUSH32(word!("0x23818CDE28CF4EA953FE59B1C377FAFD461039C17251FF4377313DA64AD07E13"))
                        PUSH1(0x20)
                        MSTORE
                        // s
                        PUSH32(word!("0x30644E72E131A029B85045B68181585D2833E84879B9709143E1F593F0001120"))
                        PUSH1(0x40)
                        MSTORE
                    },
                    call_data_offset: 0x00.into(),
                    call_data_length: 0x60.into(),
                    ret_offset: 0x60.into(),
                    ret_size: 0x40.into(),
                    address: PrecompileCalls::Bn128Mul.address().to_word(),
                    ..Default::default()
                },
                PrecompileCallArgs {
                    name: "ecMul (valid: scalar larger than base field order)",
                    // P = (2, 16059845205665218889595687631975406613746683471807856151558479858750240882195)
                    // s = 2^256 - 1
                    setup_code: bytecode! {
                        // p_x
                        PUSH1(0x02)
                        PUSH1(0x00)
                        MSTORE

                        // p_y
                        PUSH32(word!("0x23818CDE28CF4EA953FE59B1C377FAFD461039C17251FF4377313DA64AD07E13"))
                        PUSH1(0x20)
                        MSTORE

                        // s
                        PUSH32(word!("0xFFFFFFFFFFFFFFFFFFFFFFFFFFFFFFFFFFFFFFFFFFFFFFFFFFFFFFFFFFFFFFFF"))
                        PUSH1(0x40)
                        MSTORE
                    },
                    call_data_offset: 0x00.into(),
                    call_data_length: 0x60.into(),
                    ret_offset: 0x60.into(),
                    ret_size: 0x40.into(),
                    address: PrecompileCalls::Bn128Mul.address().to_word(),
                    ..Default::default()
                },
                PrecompileCallArgs {
                    name: "ecMul (valid input): s == Fr::MODULUS - 1, i.e. P == -R",
                    // P = (2, 16059845205665218889595687631975406613746683471807856151558479858750240882195)
                    // s = Fr::MODULUS - 1
                    setup_code: bytecode! {
                        // p_x
                        PUSH1(0x02)
                        PUSH1(0x00)
                        MSTORE
                        // p_y
                        PUSH32(word!("0x23818CDE28CF4EA953FE59B1C377FAFD461039C17251FF4377313DA64AD07E13"))
                        PUSH1(0x20)
                        MSTORE
                        // s
                        PUSH32(word!("0x30644e72e131a029b85045b68181585d2833e84879b9709143e1f593f0000000"))
                        PUSH1(0x40)
                        MSTORE
                    },
                    call_data_offset: 0x00.into(),
                    call_data_length: 0x60.into(),
                    ret_offset: 0x60.into(),
                    ret_size: 0x40.into(),
                    value: 1.into(),
                    address: PrecompileCalls::Bn128Mul.address().to_word(),
                    ..Default::default()
                },
                PrecompileCallArgs {
                    name: "ecMul (invalid input): s == Fr::MODULUS - 1, but P not on curve",
                    // P = (3, 4), i.e. not on curve
                    // s = Fr::MODULUS - 1
                    setup_code: bytecode! {
                        // p_x
                        PUSH1(0x03)
                        PUSH1(0x00)
                        MSTORE
                        // p_y
                        PUSH1(0x04)
                        PUSH1(0x20)
                        MSTORE
                        // s
                        PUSH32(word!("0x30644e72e131a029b85045b68181585d2833e84879b9709143e1f593f0000000"))
                        PUSH1(0x40)
                        MSTORE
                    },
                    call_data_offset: 0x00.into(),
                    call_data_length: 0x60.into(),
                    ret_offset: 0x60.into(),
                    ret_size: 0x40.into(),
                    value: 1.into(),
                    address: PrecompileCalls::Bn128Mul.address().to_word(),
                    ..Default::default()
                },
            ]
        };

        static ref OOG_TEST_VECTOR: Vec<PrecompileCallArgs> = {
            vec![
                PrecompileCallArgs {
                    name: "ecMul (valid: scalar larger than base field order)",
                    // P = (2, 16059845205665218889595687631975406613746683471807856151558479858750240882195)
                    // s = 2^256 - 1
                    setup_code: bytecode! {
                        // p_x
                        PUSH1(0x02)
                        PUSH1(0x00)
                        MSTORE

                        // p_y
                        PUSH32(word!("0x23818CDE28CF4EA953FE59B1C377FAFD461039C17251FF4377313DA64AD07E13"))
                        PUSH1(0x20)
                        MSTORE

                        // s
                        PUSH32(word!("0xFFFFFFFFFFFFFFFFFFFFFFFFFFFFFFFFFFFFFFFFFFFFFFFFFFFFFFFFFFFFFFFF"))
                        PUSH1(0x40)
                        MSTORE
                    },
                    call_data_offset: 0x00.into(),
                    call_data_length: 0x60.into(),
                    ret_offset: 0x60.into(),
                    ret_size: 0x40.into(),
                    address: PrecompileCalls::Bn128Mul.address().to_word(),
                    gas: (PrecompileCalls::Bn128Mul.base_gas_cost().as_u64() - 1).to_word(),
                    ..Default::default()
                }
            ]
        };
    }

    #[test]
    fn precompile_ec_mul_test() {
        let call_kinds = vec![
            OpcodeId::CALL,
            OpcodeId::STATICCALL,
            OpcodeId::DELEGATECALL,
            OpcodeId::CALLCODE,
        ];

        TEST_VECTOR
            .iter()
            .cartesian_product(&call_kinds)
            .par_bridge()
            .for_each(|(test_vector, &call_kind)| {
                let bytecode = test_vector.with_call_op(call_kind);

                CircuitTestBuilder::new_from_test_ctx(
                    TestContext::<2, 1>::simple_ctx_with_bytecode(bytecode).unwrap(),
                )
                .run();
            })
    }

    #[test]
    fn precompile_ec_mul_oog_test() {
        let call_kinds = vec![
            OpcodeId::CALL,
            OpcodeId::STATICCALL,
            OpcodeId::DELEGATECALL,
            OpcodeId::CALLCODE,
        ];

        OOG_TEST_VECTOR
            .iter()
            .cartesian_product(&call_kinds)
            .par_bridge()
            .for_each(|(test_vector, &call_kind)| {
                let bytecode = test_vector.with_call_op(call_kind);

                CircuitTestBuilder::new_from_test_ctx(
                    TestContext::<2, 1>::simple_ctx_with_bytecode(bytecode).unwrap(),
                )
                .run();
            })
    }
}<|MERGE_RESOLUTION|>--- conflicted
+++ resolved
@@ -11,23 +11,14 @@
 use crate::{
     evm_circuit::{
         execution::ExecutionGadget,
-<<<<<<< HEAD
-        param::N_BYTES_WORD,
-=======
-        param::N_BYTES_MEMORY_ADDRESS,
->>>>>>> 876d234f
+        param::{N_BYTES_MEMORY_ADDRESS, N_BYTES_WORD},
         step::ExecutionState,
         util::{
             common_gadget::RestoreContextGadget,
             constraint_builder::{ConstrainBuilderCommon, EVMConstraintBuilder},
-<<<<<<< HEAD
-            math_gadget::{AddWordsGadget, IsEqualGadget, IsZeroGadget, ModGadget},
-            rlc, CachedRegion, Cell,
-=======
             math_gadget::{AddWordsGadget, IsEqualGadget, IsZeroGadget, LtGadget, ModGadget},
             padding_gadget::PaddingGadget,
-            rlc, CachedRegion, Cell, Word,
->>>>>>> 876d234f
+            rlc, CachedRegion, Cell,
         },
     },
     table::CallContextFieldTag,
