use crate::{
    evm_circuit::{
        execution::ExecutionGadget,
        param::N_BYTES_GAS,
        step::ExecutionState,
        util::{
            common_gadget::TransferWithGasFeeGadget,
            constraint_builder::{
                ConstraintBuilder, ReversionInfo, StepStateTransition,
                Transition::{Delta, To},
            },
            math_gadget::{IsEqualGadget, IsZeroGadget, MulWordByU64Gadget, RangeCheckGadget},
<<<<<<< HEAD
            select, CachedRegion, Cell, CellType, Word,
=======
            select, CachedRegion, Cell, Word,
>>>>>>> b8a3ae41
        },
        witness::{Block, Call, ExecStep, Transaction},
    },
    table::{AccountFieldTag, CallContextFieldTag, TxFieldTag as TxContextFieldTag},
    util::Expr,
};
use eth_types::{evm_types::GasCost, Field, ToLittleEndian, ToScalar};
use halo2_proofs::circuit::Value;
use halo2_proofs::plonk::Error;

#[derive(Clone, Debug)]
pub(crate) struct BeginTxGadget<F> {
    tx_id: Cell<F>,
    tx_nonce: Cell<F>,
    tx_gas: Cell<F>,
    tx_gas_price: Word<F>,
    mul_gas_fee_by_gas: MulWordByU64Gadget<F>,
    tx_caller_address: Cell<F>,
    tx_caller_address_is_zero: IsZeroGadget<F>,
    tx_callee_address: Cell<F>,
    tx_is_create: Cell<F>,
    tx_value: Word<F>,
    tx_call_data_length: Cell<F>,
    tx_call_data_gas_cost: Cell<F>,
    reversion_info: ReversionInfo<F>,
    sufficient_gas_left: RangeCheckGadget<F, N_BYTES_GAS>,
    transfer_with_gas_fee: TransferWithGasFeeGadget<F>,
    phase2_code_hash: Cell<F>,
    is_empty_code_hash: IsEqualGadget<F>,
}

impl<F: Field> ExecutionGadget<F> for BeginTxGadget<F> {
    const NAME: &'static str = "BeginTx";

    const EXECUTION_STATE: ExecutionState = ExecutionState::BeginTx;

    fn configure(cb: &mut ConstraintBuilder<F>) -> Self {
        // Use rw_counter of the step which triggers next call as its call_id.
        let call_id = cb.curr.state.rw_counter.clone();

        let tx_id = cb.query_cell();
        cb.call_context_lookup(
            1.expr(),
            Some(call_id.expr()),
            CallContextFieldTag::TxId,
            tx_id.expr(),
        );
        let mut reversion_info = cb.reversion_info_write(None);
        cb.call_context_lookup(
            1.expr(),
            Some(call_id.expr()),
            CallContextFieldTag::IsSuccess,
            reversion_info.is_persistent(),
        );

        let [tx_nonce, tx_gas, tx_caller_address, tx_callee_address, tx_is_create, tx_call_data_length, tx_call_data_gas_cost] =
            [
                TxContextFieldTag::Nonce,
                TxContextFieldTag::Gas,
                TxContextFieldTag::CallerAddress,
                TxContextFieldTag::CalleeAddress,
                TxContextFieldTag::IsCreate,
                TxContextFieldTag::CallDataLength,
                TxContextFieldTag::CallDataGasCost,
            ]
            .map(|field_tag| cb.tx_context(tx_id.expr(), field_tag, None));
        let tx_caller_address_is_zero = IsZeroGadget::construct(cb, tx_caller_address.expr());
        cb.require_equal(
            "CallerAddress != 0 (not a padding tx)",
            tx_caller_address_is_zero.expr(),
            false.expr(),
        );
        let [tx_gas_price, tx_value] = [TxContextFieldTag::GasPrice, TxContextFieldTag::Value]
            .map(|field_tag| cb.tx_context_as_word(tx_id.expr(), field_tag, None));

        // Add first BeginTx step constraint to have tx_id == 1
        cb.step_first(|cb| {
            cb.require_equal("tx_id is initialized to be 1", tx_id.expr(), 1.expr());
        });

        // Increase caller's nonce.
        // (tx caller's nonce always increases even tx ends with error)
        cb.account_write(
            tx_caller_address.expr(),
            AccountFieldTag::Nonce,
            tx_nonce.expr() + 1.expr(),
            tx_nonce.expr(),
            None,
        );

        // TODO: Implement EIP 1559 (currently it only supports legacy
        // transaction format)
        // Calculate transaction gas fee
        let mul_gas_fee_by_gas =
            MulWordByU64Gadget::construct(cb, tx_gas_price.clone(), tx_gas.expr());

        // TODO: Take gas cost of access list (EIP 2930) into consideration.
        // Use intrinsic gas
        let intrinsic_gas_cost = select::expr(
            tx_is_create.expr(),
            GasCost::CREATION_TX.expr(),
            GasCost::TX.expr(),
        ) + tx_call_data_gas_cost.expr();

        // Check gas_left is sufficient
        let gas_left = tx_gas.expr() - intrinsic_gas_cost;
        let sufficient_gas_left = RangeCheckGadget::construct(cb, gas_left.clone());

        // Prepare access list of caller and callee
        cb.account_access_list_write(
            tx_id.expr(),
            tx_caller_address.expr(),
            1.expr(),
            0.expr(),
            None,
        );
        cb.account_access_list_write(
            tx_id.expr(),
            tx_callee_address.expr(),
            1.expr(),
            0.expr(),
            None,
        );

        // Transfer value from caller to callee
        let transfer_with_gas_fee = TransferWithGasFeeGadget::construct(
            cb,
            tx_caller_address.expr(),
            tx_callee_address.expr(),
            tx_value.clone(),
            mul_gas_fee_by_gas.product().clone(),
            &mut reversion_info,
        );

        // TODO: Handle creation transaction
        // TODO: Handle precompiled

        // Read code_hash of callee
<<<<<<< HEAD
        let phase2_code_hash = cb.query_cell_with_type(CellType::StoragePhase2);
=======
        let phase2_code_hash = cb.query_cell_phase2();
>>>>>>> b8a3ae41
        cb.account_read(
            tx_callee_address.expr(),
            AccountFieldTag::CodeHash,
            phase2_code_hash.expr(),
        );

        let is_empty_code_hash =
            IsEqualGadget::construct(cb, phase2_code_hash.expr(), cb.empty_hash_rlc());

        cb.condition(is_empty_code_hash.expr(), |cb| {
            cb.require_equal(
                "Tx to account with empty code should be persistent",
                reversion_info.is_persistent(),
                1.expr(),
            );
            cb.require_equal(
                "Go to EndTx when Tx to account with empty code",
                cb.next.execution_state_selector([ExecutionState::EndTx]),
                1.expr(),
            );

            cb.require_step_state_transition(StepStateTransition {
                // 10 reads and writes:
                //   - Write CallContext TxId
                //   - Write CallContext RwCounterEndOfReversion
                //   - Write CallContext IsPersistent
                //   - Write CallContext IsSuccess
                //   - Write Account Nonce
                //   - Write TxAccessListAccount
                //   - Write TxAccessListAccount
                //   - Write Account Balance
                //   - Write Account Balance
                //   - Read Account CodeHash
                rw_counter: Delta(10.expr()),
                call_id: To(call_id.expr()),
                ..StepStateTransition::any()
            });
        });

        cb.condition(1.expr() - is_empty_code_hash.expr(), |cb| {
            // Setup first call's context.
            for (field_tag, value) in [
                (CallContextFieldTag::Depth, 1.expr()),
                (CallContextFieldTag::CallerAddress, tx_caller_address.expr()),
                (CallContextFieldTag::CalleeAddress, tx_callee_address.expr()),
                (CallContextFieldTag::CallDataOffset, 0.expr()),
                (
                    CallContextFieldTag::CallDataLength,
                    tx_call_data_length.expr(),
                ),
                (CallContextFieldTag::Value, tx_value.expr()),
                (CallContextFieldTag::IsStatic, 0.expr()),
                (CallContextFieldTag::LastCalleeId, 0.expr()),
                (CallContextFieldTag::LastCalleeReturnDataOffset, 0.expr()),
                (CallContextFieldTag::LastCalleeReturnDataLength, 0.expr()),
                (CallContextFieldTag::IsRoot, 1.expr()),
                (CallContextFieldTag::IsCreate, tx_is_create.expr()),
                (CallContextFieldTag::CodeHash, phase2_code_hash.expr()),
            ] {
                cb.call_context_lookup(true.expr(), Some(call_id.expr()), field_tag, value);
            }

            cb.require_step_state_transition(StepStateTransition {
                // 23 reads and writes:
                //   - Write CallContext TxId
                //   - Write CallContext RwCounterEndOfReversion
                //   - Write CallContext IsPersistent
                //   - Write CallContext IsSuccess
                //   - Write Account Nonce
                //   - Write TxAccessListAccount
                //   - Write TxAccessListAccount
                //   - Write Account Balance
                //   - Write Account Balance
                //   - Read Account CodeHash
                //   - Write CallContext Depth
                //   - Write CallContext CallerAddress
                //   - Write CallContext CalleeAddress
                //   - Write CallContext CallDataOffset
                //   - Write CallContext CallDataLength
                //   - Write CallContext Value
                //   - Write CallContext IsStatic
                //   - Write CallContext LastCalleeId
                //   - Write CallContext LastCalleeReturnDataOffset
                //   - Write CallContext LastCalleeReturnDataLength
                //   - Write CallContext IsRoot
                //   - Write CallContext IsCreate
                //   - Write CallContext CodeHash
                rw_counter: Delta(23.expr()),
                call_id: To(call_id.expr()),
                is_root: To(true.expr()),
                is_create: To(tx_is_create.expr()),
                code_hash: To(phase2_code_hash.expr()),
                gas_left: To(gas_left),
                reversible_write_counter: To(2.expr()),
                log_id: To(0.expr()),
                ..StepStateTransition::new_context()
            });
        });

        Self {
            tx_id,
            tx_nonce,
            tx_gas,
            tx_gas_price,
            mul_gas_fee_by_gas,
            tx_caller_address,
            tx_caller_address_is_zero,
            tx_callee_address,
            tx_is_create,
            tx_value,
            tx_call_data_length,
            tx_call_data_gas_cost,
            reversion_info,
            sufficient_gas_left,
            transfer_with_gas_fee,
            phase2_code_hash,
            is_empty_code_hash,
        }
    }

    fn assign_exec_step(
        &self,
        region: &mut CachedRegion<'_, '_, F>,
        offset: usize,
        block: &Block<F>,
        tx: &Transaction,
        call: &Call,
        step: &ExecStep,
    ) -> Result<(), Error> {
        let gas_fee = tx.gas_price * tx.gas;
        let [caller_balance_pair, callee_balance_pair, (callee_code_hash, _)] =
            [step.rw_indices[7], step.rw_indices[8], step.rw_indices[9]]
                .map(|idx| block.rws[idx].account_value_pair());

        self.tx_id
            .assign(region, offset, Value::known(F::from(tx.id as u64)))?;
        self.tx_nonce
            .assign(region, offset, Value::known(F::from(tx.nonce)))?;
        self.tx_gas
            .assign(region, offset, Value::known(F::from(tx.gas)))?;
        self.tx_gas_price
            .assign(region, offset, Some(tx.gas_price.to_le_bytes()))?;
        self.mul_gas_fee_by_gas
            .assign(region, offset, tx.gas_price, tx.gas, gas_fee)?;
        let caller_address = tx
            .caller_address
            .to_scalar()
            .expect("unexpected Address -> Scalar conversion failure");
        self.tx_caller_address
            .assign(region, offset, Value::known(caller_address))?;
        self.tx_caller_address_is_zero
            .assign(region, offset, caller_address)?;
        self.tx_callee_address.assign(
            region,
            offset,
            Value::known(
                tx.callee_address
                    .to_scalar()
                    .expect("unexpected Address -> Scalar conversion failure"),
            ),
        )?;
        self.tx_is_create
            .assign(region, offset, Value::known(F::from(tx.is_create as u64)))?;
        self.tx_call_data_length.assign(
            region,
            offset,
            Value::known(F::from(tx.call_data_length as u64)),
        )?;
        self.tx_call_data_gas_cost.assign(
            region,
            offset,
            Value::known(F::from(tx.call_data_gas_cost)),
        )?;
        self.reversion_info.assign(
            region,
            offset,
            call.rw_counter_end_of_reversion,
            call.is_persistent,
        )?;
        self.sufficient_gas_left
            .assign(region, offset, F::from(tx.gas - step.gas_cost))?;
        self.transfer_with_gas_fee.assign(
            region,
            offset,
            caller_balance_pair,
            callee_balance_pair,
            tx.value,
            gas_fee,
        )?;
        self.phase2_code_hash
            .assign(region, offset, region.word_rlc(callee_code_hash))?;
        self.is_empty_code_hash.assign_value(
            region,
            offset,
            region.word_rlc(callee_code_hash),
            region.empty_hash_rlc(),
        )?;
        Ok(())
    }
}

#[cfg(test)]
mod test {
    use crate::evm_circuit::test::{rand_bytes, run_test_circuit_geth_data_default};
    use bus_mapping::evm::OpcodeId;
    use eth_types::{
        self, bytecode, evm_types::GasCost, geth_types::GethData, word, Bytecode, Word,
    };
    use halo2_proofs::halo2curves::bn256::Fr;
    use mock::{eth, gwei, TestContext, MOCK_ACCOUNTS};

    fn gas(call_data: &[u8]) -> Word {
        Word::from(
            GasCost::TX.as_u64()
                + 2 * OpcodeId::PUSH32.constant_gas_cost().as_u64()
                + call_data
                    .iter()
                    .map(|&x| if x == 0 { 4 } else { 16 })
                    .sum::<u64>(),
        )
    }

    fn code_with_return() -> Bytecode {
        bytecode! {
            PUSH1(0)
            PUSH1(0)
            RETURN
        }
    }

    fn code_with_revert() -> Bytecode {
        bytecode! {
            PUSH1(0)
            PUSH1(0)
            REVERT
        }
    }

    fn test_ok(tx: eth_types::Transaction, code: Option<Bytecode>) {
        // Get the execution steps from the external tracer
        let block: GethData = TestContext::<2, 1>::new(
            None,
            |accs| {
                accs[0].address(MOCK_ACCOUNTS[0]).balance(eth(10));
                if let Some(code) = code {
                    accs[0].code(code);
                }
                accs[1].address(MOCK_ACCOUNTS[1]).balance(eth(10));
            },
            |mut txs, _accs| {
                txs[0]
                    .to(tx.to.unwrap())
                    .from(tx.from)
                    .gas_price(tx.gas_price.unwrap())
                    .gas(tx.gas)
                    .input(tx.input)
                    .value(tx.value);
            },
            |block, _tx| block.number(0xcafeu64),
        )
        .unwrap()
        .into();

        assert_eq!(run_test_circuit_geth_data_default::<Fr>(block), Ok(()));
    }

    fn mock_tx(value: Word, gas_price: Word, calldata: Vec<u8>) -> eth_types::Transaction {
        let from = MOCK_ACCOUNTS[1];
        let to = MOCK_ACCOUNTS[0];
        eth_types::Transaction {
            from,
            to: Some(to),
            value,
            gas: gas(&calldata),
            gas_price: Some(gas_price),
            input: calldata.into(),
            ..Default::default()
        }
    }

    #[test]
    fn begin_tx_gadget_simple() {
        // Transfer 1 ether to account with empty code, successfully
        test_ok(mock_tx(eth(1), gwei(2), vec![]), None);

        // Transfer 1 ether, successfully
        test_ok(mock_tx(eth(1), gwei(2), vec![]), Some(code_with_return()));

        // Transfer 1 ether, tx reverts
        test_ok(mock_tx(eth(1), gwei(2), vec![]), Some(code_with_revert()));

        // Transfer nothing with some calldata
        test_ok(
            mock_tx(eth(0), gwei(2), vec![1, 2, 3, 4, 0, 0, 0, 0]),
            Some(code_with_return()),
        );
    }

    #[test]
    fn begin_tx_large_nonce() {
        // This test checks that the rw table assignment and evm circuit are consistent
        // in not applying an RLC to account and tx nonces.
        // https://github.com/privacy-scaling-explorations/zkevm-circuits/issues/592
        let multibyte_nonce = Word::from(700);

        let to = MOCK_ACCOUNTS[0];
        let from = MOCK_ACCOUNTS[1];

        let code = bytecode! {
            STOP
        };

        let block: GethData = TestContext::<2, 1>::new(
            None,
            |accs| {
                accs[0].address(to).balance(eth(1)).code(code);
                accs[1].address(from).balance(eth(1)).nonce(multibyte_nonce);
            },
            |mut txs, _| {
                txs[0].to(to).from(from).nonce(multibyte_nonce);
            },
            |block, _| block,
        )
        .unwrap()
        .into();

        assert_eq!(run_test_circuit_geth_data_default::<Fr>(block), Ok(()));
    }

    #[test]
    fn begin_tx_gadget_rand() {
        let random_amount = Word::from_little_endian(&rand_bytes(32)) % eth(1);
        let random_gas_price = Word::from_little_endian(&rand_bytes(32)) % gwei(2);
        // If this test fails, we want these values to appear in the CI logs.
        dbg!(random_amount, random_gas_price);

        for (value, gas_price, calldata, code) in [
            // Transfer random ether to account with empty code, successfully
            (random_amount, gwei(2), vec![], None),
            // Transfer nothing with random gas_price to account with empty code, successfully
            (eth(0), random_gas_price, vec![], None),
            // Transfer random ether, successfully
            (random_amount, gwei(2), vec![], Some(code_with_return())),
            // Transfer nothing with random gas_price, successfully
            (eth(0), random_gas_price, vec![], Some(code_with_return())),
            // Transfer random ether, tx reverts
            (random_amount, gwei(2), vec![], Some(code_with_revert())),
            // Transfer nothing with random gas_price, tx reverts
            (eth(0), random_gas_price, vec![], Some(code_with_revert())),
        ] {
            test_ok(mock_tx(value, gas_price, calldata), code);
        }
    }

    #[test]
    fn begin_tx_no_code() {
        let block: GethData = TestContext::<2, 1>::new(
            None,
            |accs| {
                accs[0].address(MOCK_ACCOUNTS[0]).balance(eth(20));
                accs[1].address(MOCK_ACCOUNTS[1]).balance(eth(10));
            },
            |mut txs, _accs| {
                txs[0]
                    .from(MOCK_ACCOUNTS[0])
                    .to(MOCK_ACCOUNTS[1])
                    .gas_price(gwei(2))
                    .gas(Word::from(0x10000))
                    .value(eth(2));
            },
            |block, _tx| block.number(0xcafeu64),
        )
        .unwrap()
        .into();

        assert_eq!(run_test_circuit_geth_data_default::<Fr>(block), Ok(()));
    }

    #[test]
    fn begin_tx_no_account() {
        let block: GethData = TestContext::<1, 1>::new(
            None,
            |accs| {
                accs[0].address(MOCK_ACCOUNTS[0]).balance(eth(20));
            },
            |mut txs, _accs| {
                txs[0]
                    .from(MOCK_ACCOUNTS[0])
                    .to(MOCK_ACCOUNTS[1])
                    .gas_price(gwei(2))
                    .gas(Word::from(0x10000))
                    .value(eth(2));
            },
            |block, _tx| block.number(0xcafeu64),
        )
        .unwrap()
        .into();

        assert_eq!(run_test_circuit_geth_data_default::<Fr>(block), Ok(()));
    }

    // TODO: Enable this test once we have support for contract deployment from
    // BeginTx.
    #[ignore]
    #[test]
    fn begin_tx_deploy() {
        let code = bytecode! {
            // [ADDRESS, STOP]
            PUSH32(word!("3000000000000000000000000000000000000000000000000000000000000000"))
            PUSH1(0)
            MSTORE

            PUSH1(2)
            PUSH1(0)
            RETURN
        };
        let block: GethData = TestContext::<1, 1>::new(
            None,
            |accs| {
                accs[0].address(MOCK_ACCOUNTS[0]).balance(eth(20));
            },
            |mut txs, _accs| {
                txs[0]
                    .from(MOCK_ACCOUNTS[0])
                    .gas_price(gwei(2))
                    .gas(Word::from(0x10000))
                    .value(eth(2))
                    .input(code.into());
            },
            |block, _tx| block.number(0xcafeu64),
        )
        .unwrap()
        .into();

        assert_eq!(run_test_circuit_geth_data_default::<Fr>(block), Ok(()));
    }
}<|MERGE_RESOLUTION|>--- conflicted
+++ resolved
@@ -10,11 +10,7 @@
                 Transition::{Delta, To},
             },
             math_gadget::{IsEqualGadget, IsZeroGadget, MulWordByU64Gadget, RangeCheckGadget},
-<<<<<<< HEAD
-            select, CachedRegion, Cell, CellType, Word,
-=======
             select, CachedRegion, Cell, Word,
->>>>>>> b8a3ae41
         },
         witness::{Block, Call, ExecStep, Transaction},
     },
@@ -153,11 +149,7 @@
         // TODO: Handle precompiled
 
         // Read code_hash of callee
-<<<<<<< HEAD
-        let phase2_code_hash = cb.query_cell_with_type(CellType::StoragePhase2);
-=======
         let phase2_code_hash = cb.query_cell_phase2();
->>>>>>> b8a3ae41
         cb.account_read(
             tx_callee_address.expr(),
             AccountFieldTag::CodeHash,
