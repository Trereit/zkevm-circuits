--- conflicted
+++ resolved
@@ -118,11 +118,7 @@
         let tx_id = cb.query_cell();
 
         let sender_nonce = cb.query_cell();
-<<<<<<< HEAD
-        let [tx_nonce, tx_gas, tx_is_create, tx_call_data_length, tx_call_data_gas_cost, tx_data_gas_cost] =
-=======
-        let [tx_nonce, tx_gas, tx_caller_address, tx_callee_address, tx_is_create, tx_call_data_length, tx_call_data_gas_cost, access_list_gas_cost, tx_data_gas_cost] =
->>>>>>> 876d234f
+        let [tx_nonce, tx_gas, tx_is_create, tx_call_data_length, tx_call_data_gas_cost, access_list_gas_cost, tx_data_gas_cost] =
             [
                 TxContextFieldTag::Nonce,
                 TxContextFieldTag::Gas,
