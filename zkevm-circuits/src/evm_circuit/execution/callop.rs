--- conflicted
+++ resolved
@@ -349,11 +349,7 @@
                         CallContextFieldTag::CallerId,
                         Word::from_lo_unchecked(cb.curr.state.call_id.expr()),
                     ),
-<<<<<<< HEAD
-=======
-                    (CallContextFieldTag::CallerId, cb.curr.state.call_id.expr()),
-                    (CallContextFieldTag::IsRoot, 0.expr()),
->>>>>>> 4d311e53
+                    (CallContextFieldTag::IsRoot, Word::zero()),
                     (
                         CallContextFieldTag::CallDataOffset,
                         Word::from_lo_unchecked(call_gadget.cd_address.offset()),
