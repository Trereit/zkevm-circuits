--- conflicted
+++ resolved
@@ -36,16 +36,7 @@
 
 /// Decodes the usable part of an address stored in a Word
 pub(crate) mod address_low {
-<<<<<<< HEAD
-    use crate::evm_circuit::{
-        param::N_BYTES_MEMORY_ADDRESS,
-        util::{from_bytes, Word},
-    };
-    // use eth_types::Field;
-    // use halo2_proofs::plonk::Expression;
-=======
     use crate::evm_circuit::param::N_BYTES_MEMORY_ADDRESS;
->>>>>>> 876d234f
 
     pub(crate) fn value(address: [u8; 32]) -> u64 {
         let mut bytes = [0; 8];
