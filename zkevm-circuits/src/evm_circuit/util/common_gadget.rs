use super::{
    constraint_builder::ConstrainBuilderCommon,
    from_bytes,
    math_gadget::{IsEqualGadget, IsZeroGadget, LtGadget},
    memory_gadget::{CommonMemoryAddressGadget, MemoryExpansionGadget},
    CachedRegion,
};
use crate::{
    evm_circuit::{
        param::{N_BYTES_ACCOUNT_ADDRESS, N_BYTES_GAS, N_BYTES_MEMORY_WORD_SIZE},
        step::ExecutionState,
        table::{FixedTableTag, Lookup},
        util::{
            constraint_builder::{
                EVMConstraintBuilder, ReversionInfo, StepStateTransition,
                Transition::{Delta, Same, To},
            },
            math_gadget::{AddWordsGadget, RangeCheckGadget},
            not, or, Cell, CellType, Word,
        },
    },
    table::{AccountFieldTag, CallContextFieldTag},
    util::Expr,
    witness::{Block, Call, ExecStep},
};
use eth_types::{evm_types::GasCost, Field, ToLittleEndian, ToScalar, U256};
use gadgets::util::{select, sum};
use halo2_proofs::{
    circuit::Value,
    plonk::{Error, Expression},
};

mod tx_l1_fee;

pub(crate) use tx_l1_fee::TxL1FeeGadget;

/// Construction of execution state that stays in the same call context, which
/// lookups the opcode and verifies the execution state is responsible for it,
/// then calculates the gas_cost and constrain the state transition.
#[derive(Clone, Debug)]
pub(crate) struct SameContextGadget<F> {
    opcode: Cell<F>,
    sufficient_gas_left: RangeCheckGadget<F, N_BYTES_GAS>,
}

impl<F: Field> SameContextGadget<F> {
    pub(crate) fn construct(
        cb: &mut EVMConstraintBuilder<F>,
        opcode: Cell<F>,
        step_state_transition: StepStateTransition<F>,
    ) -> Self {
        cb.opcode_lookup(opcode.expr(), 1.expr());
        cb.add_lookup(
            "Responsible opcode lookup",
            Lookup::Fixed {
                tag: FixedTableTag::ResponsibleOpcode.expr(),
                values: [
                    cb.execution_state().as_u64().expr(),
                    opcode.expr(),
                    0.expr(),
                ],
            },
        );

        // Check gas_left is sufficient
        let sufficient_gas_left = RangeCheckGadget::construct(cb, cb.next.state.gas_left.expr());

        // Do step state transition
        cb.require_step_state_transition(step_state_transition);

        Self {
            opcode,
            sufficient_gas_left,
        }
    }

    pub(crate) fn assign_exec_step(
        &self,
        region: &mut CachedRegion<'_, '_, F>,
        offset: usize,
        step: &ExecStep,
    ) -> Result<(), Error> {
        let opcode = step.opcode.unwrap();
        self.opcode
            .assign(region, offset, Value::known(F::from(opcode.as_u64())))?;

        self.sufficient_gas_left
            .assign(region, offset, F::from(step.gas_left - step.gas_cost))?;

        Ok(())
    }
}

/// Construction of step state transition that restores caller's state.
#[derive(Clone, Debug)]
pub(crate) struct RestoreContextGadget<F> {
    caller_id: Cell<F>,
    caller_is_root: Cell<F>,
    caller_is_create: Cell<F>,
    caller_code_hash: Cell<F>,
    caller_program_counter: Cell<F>,
    caller_stack_pointer: Cell<F>,
    caller_gas_left: Cell<F>,
    caller_memory_word_size: Cell<F>,
    caller_reversible_write_counter: Cell<F>,
}

impl<F: Field> RestoreContextGadget<F> {
    #[allow(clippy::too_many_arguments)]
    pub(crate) fn construct(
        cb: &mut EVMConstraintBuilder<F>,
        is_success: Expression<F>,
        // Expression for the number of rw lookups that occur after this gadget is constructed.
        subsequent_rw_lookups: Expression<F>,
        return_data_offset: Expression<F>,
        return_data_length: Expression<F>,
        memory_expansion_cost: Expression<F>,
        reversible_write_counter_increase: Expression<F>,
    ) -> Self {
        // Read caller's context for restore
        let caller_id = cb.call_context(None, CallContextFieldTag::CallerId);
        let [caller_is_root, caller_is_create, caller_code_hash, caller_program_counter, caller_stack_pointer, caller_gas_left, caller_memory_word_size, caller_reversible_write_counter] =
            [
                CallContextFieldTag::IsRoot,
                CallContextFieldTag::IsCreate,
                CallContextFieldTag::CodeHash,
                CallContextFieldTag::ProgramCounter,
                CallContextFieldTag::StackPointer,
                CallContextFieldTag::GasLeft,
                CallContextFieldTag::MemorySize,
                CallContextFieldTag::ReversibleWriteCounter,
            ]
            .map(|field_tag| cb.call_context(Some(caller_id.expr()), field_tag));

        // Update caller's last callee information
        // EIP-211 CREATE/CREATE2 call successful case should set RETURNDATASIZE = 0
        // There is only one case where RETURNDATASIZE != 0:
        //      opcode is REVERT, and no stack/oog error occured.
        // In other words, for RETURN opcode, RETURNDATASIZE is 0 for both successful
        // and fail case.
        let discard_return_data = cb.curr.state.is_create.expr()
            * not::expr(
                cb.curr
                    .state
                    .execution_state
                    .selector([ExecutionState::RETURN_REVERT as usize])
                    * not::expr(is_success.clone()),
            );
        for (field_tag, value) in [
            (
                CallContextFieldTag::LastCalleeId,
                cb.curr.state.call_id.expr(),
            ),
            (
                CallContextFieldTag::LastCalleeReturnDataOffset,
                select::expr(discard_return_data.clone(), 0.expr(), return_data_offset),
            ),
            (
                CallContextFieldTag::LastCalleeReturnDataLength,
                select::expr(discard_return_data, 0.expr(), return_data_length.clone()),
            ),
        ] {
            cb.call_context_lookup(true.expr(), Some(caller_id.expr()), field_tag, value);
        }

        let code_deposit_cost = cb.curr.state.is_create.expr()
            * is_success.clone()
            * GasCost::CODE_DEPOSIT_BYTE_COST.expr()
            * return_data_length;

        let gas_refund =
            if cb.execution_state().halts_in_exception() || cb.execution_state().is_precompiled() {
                0.expr() // no gas refund if call halts in exception
            } else {
                cb.curr.state.gas_left.expr() - memory_expansion_cost - code_deposit_cost
            };

        let gas_left = caller_gas_left.expr() + gas_refund;

        // Accumulate reversible_write_counter in case this call stack reverts in the
        // future even it itself succeeds. Note that when sub-call halts in
        // failure, we don't need to accumulate reversible_write_counter because
        // what happened in the sub-call has been reverted.
        let reversible_write_counter = caller_reversible_write_counter.expr()
            + reversible_write_counter_increase
            + is_success.clone() * cb.curr.state.reversible_write_counter.expr();

        let rw_counter_offset = cb.rw_counter_offset()
            + subsequent_rw_lookups
            + not::expr(is_success.expr()) * cb.curr.state.reversible_write_counter.expr();

        // Do step state transition
        cb.require_step_state_transition(StepStateTransition {
            rw_counter: Delta(rw_counter_offset),
            call_id: To(caller_id.expr()),
            is_root: To(caller_is_root.expr()),
            is_create: To(caller_is_create.expr()),
            code_hash: To(caller_code_hash.expr()),
            program_counter: To(caller_program_counter.expr()),
            stack_pointer: To(caller_stack_pointer.expr()),
            gas_left: To(gas_left),
            memory_word_size: To(caller_memory_word_size.expr()),
            reversible_write_counter: To(reversible_write_counter),
            log_id: Same,
        });

        Self {
            caller_id,
            caller_is_root,
            caller_is_create,
            caller_code_hash,
            caller_program_counter,
            caller_stack_pointer,
            caller_gas_left,
            caller_memory_word_size,
            caller_reversible_write_counter,
        }
    }

    pub(crate) fn assign(
        &self,
        region: &mut CachedRegion<'_, '_, F>,
        offset: usize,
        block: &Block<F>,
        call: &Call,
        step: &ExecStep,
        rw_offset: usize,
    ) -> Result<(), Error> {
        let field_tags = [
            CallContextFieldTag::CallerId,
            CallContextFieldTag::IsRoot,
            CallContextFieldTag::IsCreate,
            CallContextFieldTag::CodeHash,
            CallContextFieldTag::ProgramCounter,
            CallContextFieldTag::StackPointer,
            CallContextFieldTag::GasLeft,
            CallContextFieldTag::MemorySize,
            CallContextFieldTag::ReversibleWriteCounter,
        ];
        let [caller_id, caller_is_root, caller_is_create, caller_code_hash, caller_program_counter, caller_stack_pointer, caller_gas_left, caller_memory_word_size, caller_reversible_write_counter] =
            if call.is_root {
                [U256::zero(); 9]
            } else {
                field_tags
                    .zip([0, 1, 2, 3, 4, 5, 6, 7, 8])
                    .map(|(field_tag, i)| {
                        let idx = step.rw_indices[i + rw_offset];
                        let rw = block.rws[idx];
                        debug_assert_eq!(rw.field_tag(), Some(field_tag as u64));
                        rw.call_context_value()
                    })
            };

        for (cell, value) in [
            (&self.caller_id, caller_id),
            (&self.caller_is_root, caller_is_root),
            (&self.caller_is_create, caller_is_create),
            (&self.caller_program_counter, caller_program_counter),
            (&self.caller_stack_pointer, caller_stack_pointer),
            (&self.caller_gas_left, caller_gas_left),
            (&self.caller_memory_word_size, caller_memory_word_size),
            (
                &self.caller_reversible_write_counter,
                caller_reversible_write_counter,
            ),
        ] {
            cell.assign(
                region,
                offset,
                Value::known(
                    value
                        .to_scalar()
                        .expect("unexpected U256 -> Scalar conversion failure"),
                ),
            )?;
        }

        self.caller_code_hash
            .assign(region, offset, region.code_hash(caller_code_hash))?;

        Ok(())
    }
}

#[derive(Clone, Debug)]
pub(crate) struct UpdateBalanceGadget<F, const N_ADDENDS: usize, const INCREASE: bool> {
    add_words: AddWordsGadget<F, N_ADDENDS, true>,
}

impl<F: Field, const N_ADDENDS: usize, const INCREASE: bool>
    UpdateBalanceGadget<F, N_ADDENDS, INCREASE>
{
    pub(crate) fn construct(
        cb: &mut EVMConstraintBuilder<F>,
        address: Expression<F>,
        updates: Vec<Word<F>>,
        reversion_info: Option<&mut ReversionInfo<F>>,
    ) -> Self {
        debug_assert!(updates.len() == N_ADDENDS - 1);

        let balance_addend = cb.query_word_rlc();
        let balance_sum = cb.query_word_rlc();

        let [value, value_prev] = if INCREASE {
            [balance_sum.expr(), balance_addend.expr()]
        } else {
            [balance_addend.expr(), balance_sum.expr()]
        };

        let add_words = AddWordsGadget::construct(
            cb,
            std::iter::once(balance_addend)
                .chain(updates.to_vec())
                .collect::<Vec<_>>()
                .try_into()
                .unwrap(),
            balance_sum,
        );

        cb.account_write(
            address,
            AccountFieldTag::Balance,
            value,
            value_prev,
            reversion_info,
        );

        Self { add_words }
    }

    pub(crate) fn balance(&self) -> &Word<F> {
        if INCREASE {
            self.add_words.sum()
        } else {
            &self.add_words.addends()[0]
        }
    }

    pub(crate) fn balance_prev(&self) -> &Word<F> {
        if INCREASE {
            &self.add_words.addends()[0]
        } else {
            self.add_words.sum()
        }
    }

    pub(crate) fn assign(
        &self,
        region: &mut CachedRegion<'_, '_, F>,
        offset: usize,
        value_prev: U256,
        updates: Vec<U256>,
        value: U256,
    ) -> Result<(), Error> {
        debug_assert!(updates.len() + 1 == N_ADDENDS);

        let [value, value_prev] = if INCREASE {
            [value, value_prev]
        } else {
            [value_prev, value]
        };
        let mut addends = vec![value_prev];
        addends.extend(updates);
        self.add_words
            .assign(region, offset, addends.try_into().unwrap(), value)
    }
}

// TODO: Merge with TransferGadget
/// The TransferWithGasFeeGadget handles an irreversible gas fee subtraction to
/// the sender and a transfer of value from sender to receiver.  The value
/// transfer is only performed if the value is not zero.  If the transfer is
/// performed and the receiver account doesn't exist, it will be created by
/// setting it's code_hash = EMPTY_HASH.   The receiver account is also created
/// unconditionally if must_create is true.  This gadget is used in BeginTx.
#[derive(Clone, Debug)]
pub(crate) struct TransferWithGasFeeGadget<F> {
    sender_sub_fee: UpdateBalanceGadget<F, 2, false>,
    sender_sub_value: UpdateBalanceGadget<F, 2, false>,
    receiver: UpdateBalanceGadget<F, 2, true>,
    receiver_exists: Expression<F>,
    must_create: Expression<F>,
    pub(crate) value_is_zero: IsZeroGadget<F>,
}

impl<F: Field> TransferWithGasFeeGadget<F> {
    #[allow(clippy::too_many_arguments)]
    pub(crate) fn construct(
        cb: &mut EVMConstraintBuilder<F>,
        sender_address: Expression<F>,
        receiver_address: Expression<F>,
        receiver_exists: Expression<F>,
        must_create: Expression<F>,
        value: Word<F>,
        gas_fee: Word<F>,
        reversion_info: &mut ReversionInfo<F>,
    ) -> Self {
        let sender_sub_fee =
            UpdateBalanceGadget::construct(cb, sender_address.expr(), vec![gas_fee], None);
        let value_is_zero = IsZeroGadget::construct(cb, value.expr());
        // If receiver doesn't exist, create it
        cb.condition(
            or::expr([
                not::expr(value_is_zero.expr()) * not::expr(receiver_exists.clone()),
                must_create.clone(),
            ]),
            |cb| {
                cb.account_write(
                    receiver_address.clone(),
                    AccountFieldTag::CodeHash,
                    cb.empty_code_hash_rlc(),
                    0.expr(),
                    Some(reversion_info),
                );
<<<<<<< HEAD

=======
>>>>>>> 6c6865f6
                #[cfg(feature = "scroll")]
                cb.account_write(
                    receiver_address.clone(),
                    AccountFieldTag::KeccakCodeHash,
                    cb.empty_keccak_hash_rlc(),
                    0.expr(),
                    Some(reversion_info),
                );
            },
        );
        // Skip transfer if value == 0
        let (sender_sub_value, receiver) = cb.condition(not::expr(value_is_zero.expr()), |cb| {
            let sender_sub_value = UpdateBalanceGadget::construct(
                cb,
                sender_address,
                vec![value.clone()],
                Some(reversion_info),
            );
            let receiver = UpdateBalanceGadget::construct(
                cb,
                receiver_address,
                vec![value],
                Some(reversion_info),
            );
            (sender_sub_value, receiver)
        });

        Self {
            sender_sub_fee,
            sender_sub_value,
            receiver,
            receiver_exists,
            must_create,
            value_is_zero,
        }
    }

    pub(crate) fn rw_delta(&self) -> Expression<F> {
        // +1 Write Account (sender) Balance (Not Reversible tx fee)
        1.expr() +
        // +1 Write Account (receiver) CodeHash (account creation via code_hash update)
        // feature = "scroll": +1 Write Account (receiver) KeccakCodeHash
        or::expr([
            not::expr(self.value_is_zero.expr()) * not::expr(self.receiver_exists.clone()),
            self.must_create.clone()]
        ) * if cfg!(feature = "scroll") {2.expr()} else {1.expr()} +
        // +1 Write Account (sender) Balance
        // +1 Write Account (receiver) Balance
        not::expr(self.value_is_zero.expr()) * 2.expr()
    }

    pub(crate) fn reversible_w_delta(&self) -> Expression<F> {
        // NOTE: Write Account (sender) Balance (Not Reversible tx fee)
        // +1 Write Account (receiver) CodeHash (account creation via code_hash update)
        // feature = "scroll": +1 Write Account (receiver) KeccakCodeHash
        or::expr([
            not::expr(self.value_is_zero.expr()) * not::expr(self.receiver_exists.clone()),
            self.must_create.clone()]
        ) * if cfg!(feature = "scroll") {2.expr()} else {1.expr()} +
        // +1 Write Account (sender) Balance
        // +1 Write Account (receiver) Balance
        not::expr(self.value_is_zero.expr()) * 2.expr()
    }

    #[allow(clippy::too_many_arguments)]
    pub(crate) fn assign(
        &self,
        region: &mut CachedRegion<'_, '_, F>,
        offset: usize,
        (sender_balance_sub_fee, prev_sender_balance_sub_fee): (U256, U256),
        (sender_balance_sub_value, prev_sender_balance_sub_value): (U256, U256),
        (receiver_balance, prev_receiver_balance): (U256, U256),
        value: U256,
        gas_fee: U256,
    ) -> Result<(), Error> {
        self.sender_sub_fee.assign(
            region,
            offset,
            prev_sender_balance_sub_fee,
            vec![gas_fee],
            sender_balance_sub_fee,
        )?;
        self.sender_sub_value.assign(
            region,
            offset,
            prev_sender_balance_sub_value,
            vec![value],
            sender_balance_sub_value,
        )?;
        self.receiver.assign(
            region,
            offset,
            prev_receiver_balance,
            vec![value],
            receiver_balance,
        )?;
        self.value_is_zero
            .assign_value(region, offset, region.word_rlc(value))?;
        Ok(())
    }
}

/// The TransferGadget handles a transfer of value from sender to receiver.  The
/// transfer is only performed if the value is not zero.  If the transfer is
/// performed and the receiver account doesn't exist, it will be created by
/// setting it's code_hash = EMPTY_HASH. This gadget is used in callop.
#[derive(Clone, Debug)]
pub(crate) struct TransferGadget<F> {
    sender: UpdateBalanceGadget<F, 2, false>,
    receiver: UpdateBalanceGadget<F, 2, true>,
    must_create: Expression<F>,
    receiver_exists: Expression<F>,
    pub(crate) value_is_zero: IsZeroGadget<F>,
}

impl<F: Field> TransferGadget<F> {
    pub(crate) fn construct(
        cb: &mut EVMConstraintBuilder<F>,
        sender_address: Expression<F>,
        receiver_address: Expression<F>,
        receiver_exists: Expression<F>,
        must_create: Expression<F>,
        value: Word<F>,
        reversion_info: &mut ReversionInfo<F>,
    ) -> Self {
        let value_is_zero = IsZeroGadget::construct(cb, value.expr());
        // If receiver doesn't exist, create it
        cb.condition(
            or::expr([
                not::expr(value_is_zero.expr()) * not::expr(receiver_exists.expr()),
                must_create.clone(),
            ]),
            |cb| {
                cb.account_write(
                    receiver_address.clone(),
                    AccountFieldTag::CodeHash,
                    cb.empty_code_hash_rlc(),
                    0.expr(),
                    Some(reversion_info),
                );
<<<<<<< HEAD

=======
>>>>>>> 6c6865f6
                #[cfg(feature = "scroll")]
                cb.account_write(
                    receiver_address.clone(),
                    AccountFieldTag::KeccakCodeHash,
                    cb.empty_keccak_hash_rlc(),
                    0.expr(),
                    Some(reversion_info),
                );
            },
        );
        // Skip transfer if value == 0
        let (sender, receiver) = cb.condition(not::expr(value_is_zero.expr()), |cb| {
            let sender = UpdateBalanceGadget::construct(
                cb,
                sender_address,
                vec![value.clone()],
                Some(reversion_info),
            );
            let receiver = UpdateBalanceGadget::construct(
                cb,
                receiver_address,
                vec![value],
                Some(reversion_info),
            );
            (sender, receiver)
        });

        Self {
            must_create,
            receiver_exists,
            sender,
            receiver,
            value_is_zero,
        }
    }

    pub(crate) fn sender(&self) -> &UpdateBalanceGadget<F, 2, false> {
        &self.sender
    }

    pub(crate) fn receiver(&self) -> &UpdateBalanceGadget<F, 2, true> {
        &self.receiver
    }

    pub(crate) fn rw_delta(&self) -> Expression<F> {
        // +1 Write Account (receiver) CodeHash (account creation via code_hash update)
        // feature = "scroll": +1 Write Account (receiver) KeccakCodeHash
        or::expr([
            not::expr(self.value_is_zero.expr()) * not::expr(self.receiver_exists.clone()),
            self.must_create.clone()]
        ) * if cfg!(feature = "scroll") {2.expr()} else {1.expr()} +
        // +1 Write Account (sender) Balance
        // +1 Write Account (receiver) Balance
        not::expr(self.value_is_zero.expr()) * 2.expr()
    }

    pub(crate) fn reversible_w_delta(&self) -> Expression<F> {
        // +1 Write Account (receiver) CodeHash (account creation via code_hash update)
        // if feature = "scroll": +1 Write Account (receiver) KeccakCodeHash
        or::expr([
            not::expr(self.value_is_zero.expr()) * not::expr(self.receiver_exists.clone()),
            self.must_create.clone(),
        ]) * if cfg!(feature = "scroll") {2.expr()} else {1.expr()} +
        // +1 Write Account (sender) Balance
        // +1 Write Account (receiver) Balance
        not::expr(self.value_is_zero.expr()) * 2.expr()
    }

    pub(crate) fn assign(
        &self,
        region: &mut CachedRegion<'_, '_, F>,
        offset: usize,
        (sender_balance, sender_balance_prev): (U256, U256),
        (receiver_balance, receiver_balance_prev): (U256, U256),
        value: U256,
    ) -> Result<(), Error> {
        self.sender.assign(
            region,
            offset,
            sender_balance_prev,
            vec![value],
            sender_balance,
        )?;
        self.receiver.assign(
            region,
            offset,
            receiver_balance_prev,
            vec![value],
            receiver_balance,
        )?;
        self.value_is_zero
            .assign_value(region, offset, region.word_rlc(value))?;
        Ok(())
    }
}

#[derive(Clone, Debug)]
pub(crate) struct CommonCallGadget<F, MemAddrGadget, const IS_SUCCESS_CALL: bool> {
    pub is_success: Cell<F>,

    pub gas: Word<F>,
    pub gas_is_u64: IsZeroGadget<F>,
    pub callee_address: Word<F>,
    pub value: Word<F>,
    pub cd_address: MemAddrGadget,
    pub rd_address: MemAddrGadget,
    pub memory_expansion: MemoryExpansionGadget<F, 2, N_BYTES_MEMORY_WORD_SIZE>,

    value_is_zero: IsZeroGadget<F>,
    pub has_value: Expression<F>,
    pub phase2_callee_code_hash: Cell<F>,
    pub is_empty_code_hash: IsEqualGadget<F>,

    pub callee_not_exists: IsZeroGadget<F>,
}

impl<F: Field, MemAddrGadget: CommonMemoryAddressGadget<F>, const IS_SUCCESS_CALL: bool>
    CommonCallGadget<F, MemAddrGadget, IS_SUCCESS_CALL>
{
    pub(crate) fn construct(
        cb: &mut EVMConstraintBuilder<F>,
        is_call: Expression<F>,
        is_callcode: Expression<F>,
        is_delegatecall: Expression<F>,
        is_staticcall: Expression<F>,
    ) -> Self {
        // Constrain opcode must be one of CALL, CALLCODE, DELEGATECALL or STATICCALL.
        cb.require_equal(
            "Opcode should be CALL, CALLCODE, DELEGATECALL or STATICCALL",
            is_call.expr() + is_callcode.expr() + is_delegatecall.expr() + is_staticcall.expr(),
            1.expr(),
        );

        let gas_word = cb.query_word_rlc();
        let callee_address_word = cb.query_word_rlc();
        let value = cb.query_word_rlc();
        let is_success = cb.query_bool();

        let cd_address = MemAddrGadget::construct_self(cb);
        let rd_address = MemAddrGadget::construct_self(cb);

        // Lookup values from stack
        // `callee_address` is poped from stack and used to check if it exists in
        // access list and get code hash.
        // For CALLCODE, both caller and callee addresses are `current_callee_address`.
        // For DELEGATECALL, caller address is `current_caller_address` and
        // callee address is `current_callee_address`.
        // For both CALL and STATICCALL, caller address is
        // `current_callee_address` and callee address is `callee_address`.
        cb.stack_pop(gas_word.expr());
        cb.stack_pop(callee_address_word.expr());

        // `CALL` and `CALLCODE` opcodes have an additional stack pop `value`.
        cb.condition(is_call + is_callcode, |cb| cb.stack_pop(value.expr()));
        cb.stack_pop(cd_address.offset_rlc());
        cb.stack_pop(cd_address.length_rlc());
        cb.stack_pop(rd_address.offset_rlc());
        cb.stack_pop(rd_address.length_rlc());
        cb.stack_push(if IS_SUCCESS_CALL {
            is_success.expr()
        } else {
            0.expr()
        });

        // Recomposition of random linear combination to integer
        let gas_is_u64 = IsZeroGadget::construct(cb, sum::expr(&gas_word.cells[N_BYTES_GAS..]));
        let memory_expansion =
            MemoryExpansionGadget::construct(cb, [cd_address.address(), rd_address.address()]);

        // construct common gadget
        let value_is_zero = IsZeroGadget::construct(cb, sum::expr(&value.cells));
        let has_value = select::expr(
            is_delegatecall.expr() + is_staticcall.expr(),
            0.expr(),
            1.expr() - value_is_zero.expr(),
        );

        let phase2_callee_code_hash = cb.query_cell_with_type(CellType::StoragePhase2);
        cb.account_read(
            from_bytes::expr(&callee_address_word.cells[..N_BYTES_ACCOUNT_ADDRESS]),
            AccountFieldTag::CodeHash,
            phase2_callee_code_hash.expr(),
        );
        let is_empty_code_hash =
            IsEqualGadget::construct(cb, phase2_callee_code_hash.expr(), cb.empty_code_hash_rlc());
        let callee_not_exists = IsZeroGadget::construct(cb, phase2_callee_code_hash.expr());

        Self {
            is_success,
            callee_address: callee_address_word,
            gas: gas_word,
            gas_is_u64,
            value,
            cd_address,
            rd_address,
            memory_expansion,
            value_is_zero,
            has_value,
            phase2_callee_code_hash,
            is_empty_code_hash,
            callee_not_exists,
        }
    }

    pub fn callee_address_expr(&self) -> Expression<F> {
        from_bytes::expr(&self.callee_address.cells[..N_BYTES_ACCOUNT_ADDRESS])
    }

    pub fn gas_expr(&self) -> Expression<F> {
        from_bytes::expr(&self.gas.cells[..N_BYTES_GAS])
    }

    pub fn gas_cost_expr(
        &self,
        is_warm_prev: Expression<F>,
        is_call: Expression<F>,
    ) -> Expression<F> {
        select::expr(
            is_warm_prev,
            GasCost::WARM_ACCESS.expr(),
            GasCost::COLD_ACCOUNT_ACCESS.expr(),
        ) + self.has_value.clone()
            * (GasCost::CALL_WITH_VALUE.expr()
                // Only CALL opcode could invoke transfer to make empty account into non-empty.
                + is_call * self.callee_not_exists.expr() * GasCost::NEW_ACCOUNT.expr())
            + self.memory_expansion.gas_cost()
    }

    #[allow(clippy::too_many_arguments)]
    pub(crate) fn assign(
        &self,
        region: &mut CachedRegion<'_, '_, F>,
        offset: usize,
        gas: U256,
        callee_address: U256,
        value: U256,
        is_success: U256,
        cd_offset: U256,
        cd_length: U256,
        rd_offset: U256,
        rd_length: U256,
        memory_word_size: u64,
        phase2_callee_code_hash: Value<F>,
    ) -> Result<u64, Error> {
        self.gas.assign(region, offset, Some(gas.to_le_bytes()))?;
        self.callee_address
            .assign(region, offset, Some(callee_address.to_le_bytes()))?;
        self.value
            .assign(region, offset, Some(value.to_le_bytes()))?;
        if IS_SUCCESS_CALL {
            self.is_success
                .assign(region, offset, Value::known(F::from(is_success.low_u64())))?;
        }
        self.gas_is_u64.assign(
            region,
            offset,
            sum::value(&gas.to_le_bytes()[N_BYTES_GAS..]),
        )?;
        let cd_address = self
            .cd_address
            .assign(region, offset, cd_offset, cd_length)?;
        let rd_address = self
            .rd_address
            .assign(region, offset, rd_offset, rd_length)?;
        let (_, memory_expansion_gas_cost) = self.memory_expansion.assign(
            region,
            offset,
            memory_word_size,
            [cd_address, rd_address],
        )?;

        self.value_is_zero
            .assign(region, offset, sum::value(&value.to_le_bytes()))?;
        self.phase2_callee_code_hash
            .assign(region, offset, phase2_callee_code_hash)?;
        self.is_empty_code_hash.assign_value(
            region,
            offset,
            phase2_callee_code_hash,
            region.empty_code_hash_rlc(),
        )?;
        self.callee_not_exists
            .assign_value(region, offset, phase2_callee_code_hash)?;
        Ok(memory_expansion_gas_cost)
    }

    pub(crate) fn cal_gas_cost_for_assignment(
        &self,
        memory_expansion_gas_cost: u64,
        is_warm_prev: bool,
        is_call: bool,
        has_value: bool,
        is_empty_account: bool,
    ) -> Result<u64, Error> {
        let gas_cost = if is_warm_prev {
            GasCost::WARM_ACCESS.as_u64()
        } else {
            GasCost::COLD_ACCOUNT_ACCESS.as_u64()
        } + if has_value {
            GasCost::CALL_WITH_VALUE.as_u64()
                // Only CALL opcode could invoke transfer to make empty account into non-empty.
                + if is_call && is_empty_account {
                    GasCost::NEW_ACCOUNT.as_u64()
                } else {
                    0
                }
        } else {
            0
        } + memory_expansion_gas_cost;

        Ok(gas_cost)
    }
}

#[derive(Clone, Debug)]
pub(crate) struct SloadGasGadget<F> {
    is_warm: Expression<F>,
    gas_cost: Expression<F>,
}

impl<F: Field> SloadGasGadget<F> {
    pub(crate) fn construct(_cb: &mut EVMConstraintBuilder<F>, is_warm: Expression<F>) -> Self {
        let gas_cost = select::expr(
            is_warm.expr(),
            GasCost::WARM_ACCESS.expr(),
            GasCost::COLD_SLOAD.expr(),
        );

        Self { is_warm, gas_cost }
    }

    pub(crate) fn expr(&self) -> Expression<F> {
        // Return the gas cost
        self.gas_cost.clone()
    }
}

#[derive(Clone, Debug)]
pub(crate) struct SstoreGasGadget<F> {
    value: Cell<F>,
    value_prev: Cell<F>,
    original_value: Cell<F>,
    is_warm: Cell<F>,
    gas_cost: Expression<F>,
    value_eq_prev: IsEqualGadget<F>,
    original_eq_prev: IsEqualGadget<F>,
    original_is_zero: IsZeroGadget<F>,
}

impl<F: Field> SstoreGasGadget<F> {
    pub(crate) fn construct(
        cb: &mut EVMConstraintBuilder<F>,
        value: Cell<F>,
        value_prev: Cell<F>,
        original_value: Cell<F>,
        is_warm: Cell<F>,
    ) -> Self {
        let value_eq_prev = IsEqualGadget::construct(cb, value.expr(), value_prev.expr());
        let original_eq_prev =
            IsEqualGadget::construct(cb, original_value.expr(), value_prev.expr());
        let original_is_zero = IsZeroGadget::construct(cb, original_value.expr());
        let warm_case_gas = select::expr(
            value_eq_prev.expr(),
            GasCost::WARM_ACCESS.expr(),
            select::expr(
                original_eq_prev.expr(),
                select::expr(
                    original_is_zero.expr(),
                    GasCost::SSTORE_SET.expr(),
                    GasCost::SSTORE_RESET.expr(),
                ),
                GasCost::WARM_ACCESS.expr(),
            ),
        );
        let gas_cost = select::expr(
            is_warm.expr(),
            warm_case_gas.expr(),
            warm_case_gas + GasCost::COLD_SLOAD.expr(),
        );

        Self {
            value,
            value_prev,
            original_value,
            is_warm,
            gas_cost,
            value_eq_prev,
            original_eq_prev,
            original_is_zero,
        }
    }

    pub(crate) fn expr(&self) -> Expression<F> {
        // Return the gas cost
        self.gas_cost.clone()
    }
    pub(crate) fn assign(
        &self,
        region: &mut CachedRegion<'_, '_, F>,
        offset: usize,
        value: eth_types::Word,
        value_prev: eth_types::Word,
        original_value: eth_types::Word,
        is_warm: bool,
    ) -> Result<(), Error> {
        self.value.assign(region, offset, region.word_rlc(value))?;
        self.value_prev
            .assign(region, offset, region.word_rlc(value_prev))?;
        self.original_value
            .assign(region, offset, region.word_rlc(original_value))?;
        self.is_warm
            .assign(region, offset, Value::known(F::from(is_warm as u64)))?;
        self.value_eq_prev.assign_value(
            region,
            offset,
            region.word_rlc(value),
            region.word_rlc(value_prev),
        )?;
        self.original_eq_prev.assign_value(
            region,
            offset,
            region.word_rlc(original_value),
            region.word_rlc(value_prev),
        )?;
        self.original_is_zero
            .assign_value(region, offset, region.word_rlc(original_value))?;
        Ok(())
    }
}

pub(crate) fn cal_sload_gas_cost_for_assignment(is_warm: bool) -> u64 {
    let gas_cost = if is_warm {
        GasCost::WARM_ACCESS
    } else {
        GasCost::COLD_SLOAD
    };

    gas_cost.0
}

pub(crate) fn cal_sstore_gas_cost_for_assignment(
    value: U256,
    value_prev: U256,
    original_value: U256,
    is_warm: bool,
) -> u64 {
    let warm_case_gas = if value_prev == value {
        GasCost::WARM_ACCESS
    } else if original_value == value_prev {
        if original_value.is_zero() {
            GasCost::SSTORE_SET
        } else {
            GasCost::SSTORE_RESET
        }
    } else {
        GasCost::WARM_ACCESS
    };
    if is_warm {
        warm_case_gas.0
    } else {
        warm_case_gas.0 + GasCost::COLD_SLOAD.0
    }
}

#[derive(Clone, Debug)]
pub(crate) struct CommonErrorGadget<F> {
    rw_counter_end_of_reversion: Cell<F>,
    restore_context: RestoreContextGadget<F>,
}

impl<F: Field> CommonErrorGadget<F> {
    pub(crate) fn construct(
        cb: &mut EVMConstraintBuilder<F>,
        opcode: Expression<F>,
        rw_counter_delta: Expression<F>,
    ) -> Self {
        Self::construct_with_lastcallee_return_data(
            cb,
            opcode,
            rw_counter_delta,
            0.expr(),
            0.expr(),
        )
    }

    pub(crate) fn construct_with_lastcallee_return_data(
        cb: &mut EVMConstraintBuilder<F>,
        opcode: Expression<F>,
        rw_counter_delta: Expression<F>,
        return_data_offset: Expression<F>,
        return_data_length: Expression<F>,
    ) -> Self {
        cb.opcode_lookup(opcode.expr(), 1.expr());

        let rw_counter_end_of_reversion = cb.query_cell();

        // current call must be failed.
        cb.call_context_lookup(false.expr(), None, CallContextFieldTag::IsSuccess, 0.expr());

        cb.call_context_lookup(
            false.expr(),
            None,
            CallContextFieldTag::RwCounterEndOfReversion,
            rw_counter_end_of_reversion.expr(),
        );

        // Go to EndTx only when is_root
        let is_to_end_tx = cb.next.execution_state_selector([ExecutionState::EndTx]);
        cb.require_equal(
            "Go to EndTx only when is_root",
            cb.curr.state.is_root.expr(),
            is_to_end_tx,
        );

        // When it's a root call
        cb.condition(cb.curr.state.is_root.expr(), |cb| {
            // Do step state transition
            cb.require_step_state_transition(StepStateTransition {
                call_id: Same,
                rw_counter: Delta(rw_counter_delta + cb.curr.state.reversible_write_counter.expr()),
                ..StepStateTransition::any()
            });
        });

        // When it's an internal call, need to restore caller's state as finishing this
        // call. Restore caller state to next StepState
        let restore_context = cb.condition(1.expr() - cb.curr.state.is_root.expr(), |cb| {
            RestoreContextGadget::construct(
                cb,
                0.expr(),
                0.expr(),
                return_data_offset,
                return_data_length,
                0.expr(),
                0.expr(),
            )
        });

        // constrain RwCounterEndOfReversion
        let rw_counter_end_of_step =
            cb.curr.state.rw_counter.expr() + cb.rw_counter_offset() - 1.expr();
        cb.require_equal(
            "rw_counter_end_of_reversion = rw_counter_end_of_step + reversible_counter",
            rw_counter_end_of_reversion.expr(),
            rw_counter_end_of_step + cb.curr.state.reversible_write_counter.expr(),
        );

        Self {
            rw_counter_end_of_reversion,
            restore_context,
        }
    }

    #[allow(clippy::too_many_arguments)]
    pub(crate) fn assign(
        &self,
        region: &mut CachedRegion<'_, '_, F>,
        offset: usize,
        block: &Block<F>,
        call: &Call,
        step: &ExecStep,
        rw_offset: usize,
    ) -> Result<u64, Error> {
        self.rw_counter_end_of_reversion.assign(
            region,
            offset,
            Value::known(F::from(call.rw_counter_end_of_reversion as u64)),
        )?;
        self.restore_context
            .assign(region, offset, block, call, step, rw_offset)?;

        // NOTE: return value not use for now.
        Ok(1u64)
    }
}

/// Check if the passed in word is within the specified byte range
/// (not overflow) and less than a maximum cap.
#[derive(Clone, Debug)]
pub(crate) struct WordByteCapGadget<F, const VALID_BYTES: usize> {
    word: WordByteRangeGadget<F, VALID_BYTES>,
    lt_cap: LtGadget<F, VALID_BYTES>,
}

impl<F: Field, const VALID_BYTES: usize> WordByteCapGadget<F, VALID_BYTES> {
    pub(crate) fn construct(cb: &mut EVMConstraintBuilder<F>, cap: Expression<F>) -> Self {
        let word = WordByteRangeGadget::construct(cb);
        let value = select::expr(word.overflow(), cap.expr(), word.valid_value());
        let lt_cap = LtGadget::construct(cb, value, cap);

        Self { word, lt_cap }
    }

    /// Return true if within the specified byte range (not overflow), false if
    /// overflow. No matter whether it is less than the cap.
    pub(crate) fn assign(
        &self,
        region: &mut CachedRegion<'_, '_, F>,
        offset: usize,
        original: U256,
        cap: F,
    ) -> Result<bool, Error> {
        let not_overflow = self.word.assign(region, offset, original)?;

        let value = if not_overflow {
            let mut bytes = [0; 32];
            bytes[0..VALID_BYTES].copy_from_slice(&original.to_le_bytes()[0..VALID_BYTES]);
            F::from_repr(bytes).unwrap()
        } else {
            cap
        };

        self.lt_cap.assign(region, offset, value, cap)?;

        Ok(not_overflow)
    }

    pub(crate) fn lt_cap(&self) -> Expression<F> {
        self.lt_cap.expr()
    }

    pub(crate) fn original_ref(&self) -> &Word<F> {
        self.word.original_ref()
    }

    pub(crate) fn original_word(&self) -> Expression<F> {
        self.word.original_word()
    }

    pub(crate) fn overflow(&self) -> Expression<F> {
        self.word.overflow()
    }

    pub(crate) fn valid_value(&self) -> Expression<F> {
        self.word.valid_value()
    }

    pub(crate) fn not_overflow(&self) -> Expression<F> {
        self.word.not_overflow()
    }
}

/// Check if the passed in word is within the specified byte range (not overflow).
#[derive(Clone, Debug)]
pub(crate) struct WordByteRangeGadget<F, const VALID_BYTES: usize> {
    original: Word<F>,
    not_overflow: IsZeroGadget<F>,
}

impl<F: Field, const VALID_BYTES: usize> WordByteRangeGadget<F, VALID_BYTES> {
    pub(crate) fn construct(cb: &mut EVMConstraintBuilder<F>) -> Self {
        debug_assert!(VALID_BYTES < 32);

        let original = cb.query_word_rlc();
        let not_overflow = IsZeroGadget::construct(cb, sum::expr(&original.cells[VALID_BYTES..]));

        Self {
            original,
            not_overflow,
        }
    }

    /// Return true if within the range, false if overflow.
    pub(crate) fn assign(
        &self,
        region: &mut CachedRegion<'_, '_, F>,
        offset: usize,
        original: U256,
    ) -> Result<bool, Error> {
        self.original
            .assign(region, offset, Some(original.to_le_bytes()))?;

        let overflow_hi = original.to_le_bytes()[VALID_BYTES..]
            .iter()
            .fold(0, |acc, val| acc + u64::from(*val));
        self.not_overflow
            .assign(region, offset, F::from(overflow_hi))?;

        Ok(overflow_hi == 0)
    }

    pub(crate) fn original_ref(&self) -> &Word<F> {
        &self.original
    }

    pub(crate) fn original_word(&self) -> Expression<F> {
        self.original.expr()
    }

    pub(crate) fn overflow(&self) -> Expression<F> {
        not::expr(self.not_overflow())
    }

    pub(crate) fn valid_value(&self) -> Expression<F> {
        from_bytes::expr(&self.original.cells[..VALID_BYTES])
    }

    pub(crate) fn not_overflow(&self) -> Expression<F> {
        self.not_overflow.expr()
    }
}<|MERGE_RESOLUTION|>--- conflicted
+++ resolved
@@ -412,10 +412,7 @@
                     0.expr(),
                     Some(reversion_info),
                 );
-<<<<<<< HEAD
-
-=======
->>>>>>> 6c6865f6
+
                 #[cfg(feature = "scroll")]
                 cb.account_write(
                     receiver_address.clone(),
@@ -556,10 +553,7 @@
                     0.expr(),
                     Some(reversion_info),
                 );
-<<<<<<< HEAD
-
-=======
->>>>>>> 6c6865f6
+
                 #[cfg(feature = "scroll")]
                 cb.account_write(
                     receiver_address.clone(),
