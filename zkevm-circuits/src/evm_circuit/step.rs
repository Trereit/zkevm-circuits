use super::util::{CachedRegion, CellManager, CellType};
use crate::{
    evm_circuit::{
        param::{EXECUTION_STATE_HEIGHT_MAP, MAX_STEP_HEIGHT, STEP_STATE_HEIGHT, STEP_WIDTH},
        util::Cell,
        witness::{Block, Call, ExecStep},
    },
    util::{
        //cell_manager::{CMFixedWidthStrategy, CellManager},
        word::{Word, WordCell},
        Expr,
    },
    witness::Transaction,
};
use bus_mapping::{evm::OpcodeId, precompile::PrecompileCalls};
use eth_types::{evm_types::GasCost, Field, ToWord};
use halo2_proofs::{
    arithmetic::FieldExt,
    circuit::Value,
    plonk::{Advice, Column, ConstraintSystem, Error, Expression},
};
use std::{fmt::Display, iter};
use strum::IntoEnumIterator;
use strum_macros::EnumIter;

impl From<PrecompileCalls> for ExecutionState {
    fn from(value: PrecompileCalls) -> Self {
        match value {
            PrecompileCalls::Ecrecover => ExecutionState::PrecompileEcrecover,
            PrecompileCalls::Sha256 => ExecutionState::PrecompileSha256,
            PrecompileCalls::Ripemd160 => ExecutionState::PrecompileRipemd160,
            PrecompileCalls::Identity => ExecutionState::PrecompileIdentity,
            PrecompileCalls::Modexp => ExecutionState::PrecompileBigModExp,
            PrecompileCalls::Bn128Add => ExecutionState::PrecompileBn256Add,
            PrecompileCalls::Bn128Mul => ExecutionState::PrecompileBn256ScalarMul,
            PrecompileCalls::Bn128Pairing => ExecutionState::PrecompileBn256Pairing,
            PrecompileCalls::Blake2F => ExecutionState::PrecompileBlake2f,
        }
    }
}

#[allow(non_camel_case_types)]
#[derive(Clone, Copy, Debug, PartialEq, Eq, Hash, EnumIter)]
pub enum ExecutionState {
    // Internal state
    BeginTx,
    EndTx,
    EndInnerBlock,
    EndBlock,
    // Opcode successful cases
    STOP,
    ADD_SUB,     // ADD, SUB
    MUL_DIV_MOD, // MUL, DIV, MOD
    SDIV_SMOD,   // SDIV, SMOD
    SHL_SHR,     // SHL, SHR
    ADDMOD,
    MULMOD,
    EXP,
    SIGNEXTEND,
    CMP,  // LT, GT, EQ
    SCMP, // SLT, SGT
    ISZERO,
    BITWISE, // AND, OR, XOR
    NOT,
    BYTE,
    SAR,
    SHA3,
    ADDRESS,
    BALANCE,
    ORIGIN,
    CALLER,
    CALLVALUE,
    CALLDATALOAD,
    CALLDATASIZE,
    CALLDATACOPY,
    CODESIZE,
    CODECOPY,
    GASPRICE,
    EXTCODESIZE,
    EXTCODECOPY,
    RETURNDATASIZE,
    RETURNDATACOPY,
    EXTCODEHASH,
    BLOCKHASH,
<<<<<<< HEAD
    // BLOCKCTXU64,  // TIMESTAMP, NUMBER, GASLIMIT
    // BLOCKCTXU160, // COINBASE
    // BLOCKCTXU256, // DIFFICULTY, BASEFEE
    /// TIMESTAMP, NUMBER, GASLIMIT, COINBASE, DIFFICULTY, BASEFEE
    BLOCKCTX,
=======
    BLOCKCTXU64,  // TIMESTAMP, NUMBER, GASLIMIT
    BLOCKCTXU160, // COINBASE
    BLOCKCTXU256, // BASEFEE, DIFFICULTY (for non-scroll)
    #[cfg(feature = "scroll")]
    DIFFICULTY, // DIFFICULTY
>>>>>>> 876d234f
    CHAINID,
    SELFBALANCE,
    POP,
    MEMORY, // MLOAD, MSTORE, MSTORE8
    SLOAD,
    SSTORE,
    JUMP,
    JUMPI,
    PC,
    MSIZE,
    GAS,
    JUMPDEST,
    PUSH, // PUSH0, PUSH1, PUSH2, ..., PUSH32
    DUP,  // DUP1, DUP2, ..., DUP16
    SWAP, // SWAP1, SWAP2, ..., SWAP16
    LOG,  // LOG0, LOG1, ..., LOG4
    CREATE,
    CREATE2,
    CALL_OP,       // CALL, CALLCODE, DELEGATECALL, STATICCALL
    RETURN_REVERT, // RETURN, REVERT
    SELFDESTRUCT,
    // Error cases
    ErrorInvalidOpcode,
    ErrorStack,
    ErrorWriteProtection,
    ErrorInvalidCreationCode,
    ErrorInvalidJump,
    ErrorReturnDataOutOfBound,
    ErrorPrecompileFailed,
    ErrorOutOfGasConstant,
    ErrorOutOfGasStaticMemoryExpansion,
    ErrorOutOfGasDynamicMemoryExpansion,
    ErrorOutOfGasMemoryCopy,
    ErrorOutOfGasAccountAccess,
    // error for CodeStoreOOG and MaxCodeSizeExceeded
    ErrorCodeStore,
    ErrorOutOfGasLOG,
    ErrorOutOfGasEXP,
    ErrorOutOfGasSHA3,
    ErrorOutOfGasCall,
    ErrorOutOfGasPrecompile,
    ErrorOutOfGasSloadSstore,
    ErrorOutOfGasCREATE,
    ErrorOutOfGasSELFDESTRUCT,
    // Precompiles
    PrecompileEcrecover,
    PrecompileSha256,
    PrecompileRipemd160,
    PrecompileIdentity,
    PrecompileBigModExp,
    PrecompileBn256Add,
    PrecompileBn256ScalarMul,
    PrecompileBn256Pairing,
    PrecompileBlake2f,
}

impl Default for ExecutionState {
    fn default() -> Self {
        Self::STOP
    }
}

impl Display for ExecutionState {
    fn fmt(&self, f: &mut std::fmt::Formatter<'_>) -> std::fmt::Result {
        write!(f, "{self:?}")
    }
}

impl ExecutionState {
    pub(crate) const fn as_u64(&self) -> u64 {
        *self as u64
    }

    pub(crate) fn amount() -> usize {
        Self::iter().count()
    }

    pub(crate) fn is_precompiled(&self) -> bool {
        matches!(
            self,
            Self::PrecompileEcrecover
                | Self::PrecompileSha256
                | Self::PrecompileRipemd160
                | Self::PrecompileIdentity
                | Self::PrecompileBigModExp
                | Self::PrecompileBn256Add
                | Self::PrecompileBn256ScalarMul
                | Self::PrecompileBn256Pairing
                | Self::PrecompileBlake2f
        )
    }

    pub(crate) fn precompile_base_gas_cost(&self) -> GasCost {
        (match self {
            Self::PrecompileEcrecover => PrecompileCalls::Ecrecover,
            Self::PrecompileSha256 => PrecompileCalls::Sha256,
            Self::PrecompileRipemd160 => PrecompileCalls::Ripemd160,
            Self::PrecompileIdentity => PrecompileCalls::Identity,
            Self::PrecompileBigModExp => PrecompileCalls::Modexp,
            Self::PrecompileBn256Add => PrecompileCalls::Bn128Add,
            Self::PrecompileBn256ScalarMul => PrecompileCalls::Bn128Mul,
            Self::PrecompileBn256Pairing => PrecompileCalls::Bn128Pairing,
            Self::PrecompileBlake2f => PrecompileCalls::Blake2F,
            _ => return GasCost(0),
        })
        .base_gas_cost()
    }

    pub(crate) fn halts_in_exception(&self) -> bool {
        matches!(
            self,
            Self::ErrorInvalidOpcode
                | Self::ErrorStack
                | Self::ErrorWriteProtection
                | Self::ErrorInvalidCreationCode
                | Self::ErrorInvalidJump
                | Self::ErrorReturnDataOutOfBound
                | Self::ErrorOutOfGasConstant
                | Self::ErrorOutOfGasStaticMemoryExpansion
                | Self::ErrorOutOfGasDynamicMemoryExpansion
                | Self::ErrorOutOfGasMemoryCopy
                | Self::ErrorOutOfGasAccountAccess
                | Self::ErrorCodeStore
                | Self::ErrorOutOfGasLOG
                | Self::ErrorOutOfGasEXP
                | Self::ErrorOutOfGasSHA3
                | Self::ErrorOutOfGasCall
                | Self::ErrorOutOfGasSloadSstore
                | Self::ErrorOutOfGasCREATE
                | Self::ErrorOutOfGasSELFDESTRUCT
        )
    }

    pub(crate) fn halts(&self) -> bool {
        matches!(self, Self::STOP | Self::RETURN_REVERT | Self::SELFDESTRUCT)
            || self.halts_in_exception()
    }

    pub(crate) fn responsible_opcodes(&self) -> Vec<ResponsibleOp> {
        if matches!(self, Self::ErrorStack) {
            return OpcodeId::valid_opcodes()
                .into_iter()
                .flat_map(|op| {
                    op.invalid_stack_ptrs()
                        .into_iter()
                        .map(move |stack_ptr| ResponsibleOp::InvalidStackPtr(op, stack_ptr))
                })
                .collect();
        }

        match self {
            Self::STOP => vec![OpcodeId::STOP],
            Self::ADD_SUB => vec![OpcodeId::ADD, OpcodeId::SUB],
            Self::MUL_DIV_MOD => vec![OpcodeId::MUL, OpcodeId::DIV, OpcodeId::MOD],
            Self::SDIV_SMOD => vec![OpcodeId::SDIV, OpcodeId::SMOD],
            Self::SHL_SHR => vec![OpcodeId::SHL, OpcodeId::SHR],
            Self::ADDMOD => vec![OpcodeId::ADDMOD],
            Self::MULMOD => vec![OpcodeId::MULMOD],
            Self::EXP => vec![OpcodeId::EXP],
            Self::SIGNEXTEND => vec![OpcodeId::SIGNEXTEND],
            Self::CMP => vec![OpcodeId::LT, OpcodeId::GT, OpcodeId::EQ],
            Self::SCMP => vec![OpcodeId::SLT, OpcodeId::SGT],
            Self::ISZERO => vec![OpcodeId::ISZERO],
            Self::BITWISE => vec![OpcodeId::AND, OpcodeId::OR, OpcodeId::XOR],
            Self::NOT => vec![OpcodeId::NOT],
            Self::BYTE => vec![OpcodeId::BYTE],
            Self::SAR => vec![OpcodeId::SAR],
            Self::SHA3 => vec![OpcodeId::SHA3],
            Self::ADDRESS => vec![OpcodeId::ADDRESS],
            Self::BALANCE => vec![OpcodeId::BALANCE],
            Self::ORIGIN => vec![OpcodeId::ORIGIN],
            Self::CALLER => vec![OpcodeId::CALLER],
            Self::CALLVALUE => vec![OpcodeId::CALLVALUE],
            Self::CALLDATALOAD => vec![OpcodeId::CALLDATALOAD],
            Self::CALLDATASIZE => vec![OpcodeId::CALLDATASIZE],
            Self::CALLDATACOPY => vec![OpcodeId::CALLDATACOPY],
            Self::CODESIZE => vec![OpcodeId::CODESIZE],
            Self::CODECOPY => vec![OpcodeId::CODECOPY],
            Self::GASPRICE => vec![OpcodeId::GASPRICE],
            Self::EXTCODESIZE => vec![OpcodeId::EXTCODESIZE],
            Self::EXTCODECOPY => vec![OpcodeId::EXTCODECOPY],
            Self::RETURNDATASIZE => vec![OpcodeId::RETURNDATASIZE],
            Self::RETURNDATACOPY => vec![OpcodeId::RETURNDATACOPY],
            Self::EXTCODEHASH => vec![OpcodeId::EXTCODEHASH],
            Self::BLOCKHASH => vec![OpcodeId::BLOCKHASH],
            Self::BLOCKCTX => {
                if cfg!(feature = "scroll") {
<<<<<<< HEAD
                    vec![
                        OpcodeId::TIMESTAMP,
                        OpcodeId::NUMBER,
                        OpcodeId::GASLIMIT,
                        OpcodeId::COINBASE,
                        OpcodeId::DIFFICULTY,
                    ]
=======
                    vec![OpcodeId::BASEFEE]
>>>>>>> 876d234f
                } else {
                    vec![
                        OpcodeId::TIMESTAMP,
                        OpcodeId::NUMBER,
                        OpcodeId::GASLIMIT,
                        OpcodeId::COINBASE,
                        OpcodeId::DIFFICULTY,
                        OpcodeId::BASEFEE,
                    ]
                }
            }
            #[cfg(feature = "scroll")]
            Self::DIFFICULTY => vec![OpcodeId::DIFFICULTY],
            Self::CHAINID => vec![OpcodeId::CHAINID],
            Self::SELFBALANCE => vec![OpcodeId::SELFBALANCE],
            Self::POP => vec![OpcodeId::POP],
            Self::MEMORY => {
                vec![OpcodeId::MLOAD, OpcodeId::MSTORE, OpcodeId::MSTORE8]
            }
            Self::SLOAD => vec![OpcodeId::SLOAD],
            Self::SSTORE => vec![OpcodeId::SSTORE],
            Self::JUMP => vec![OpcodeId::JUMP],
            Self::JUMPI => vec![OpcodeId::JUMPI],
            Self::PC => vec![OpcodeId::PC],
            Self::MSIZE => vec![OpcodeId::MSIZE],
            Self::GAS => vec![OpcodeId::GAS],
            Self::JUMPDEST => vec![OpcodeId::JUMPDEST],
            Self::PUSH => vec![
                OpcodeId::PUSH0,
                OpcodeId::PUSH1,
                OpcodeId::PUSH2,
                OpcodeId::PUSH3,
                OpcodeId::PUSH4,
                OpcodeId::PUSH5,
                OpcodeId::PUSH6,
                OpcodeId::PUSH7,
                OpcodeId::PUSH8,
                OpcodeId::PUSH9,
                OpcodeId::PUSH10,
                OpcodeId::PUSH11,
                OpcodeId::PUSH12,
                OpcodeId::PUSH13,
                OpcodeId::PUSH14,
                OpcodeId::PUSH15,
                OpcodeId::PUSH16,
                OpcodeId::PUSH17,
                OpcodeId::PUSH18,
                OpcodeId::PUSH19,
                OpcodeId::PUSH20,
                OpcodeId::PUSH21,
                OpcodeId::PUSH22,
                OpcodeId::PUSH23,
                OpcodeId::PUSH24,
                OpcodeId::PUSH25,
                OpcodeId::PUSH26,
                OpcodeId::PUSH27,
                OpcodeId::PUSH28,
                OpcodeId::PUSH29,
                OpcodeId::PUSH30,
                OpcodeId::PUSH31,
                OpcodeId::PUSH32,
            ],
            Self::DUP => vec![
                OpcodeId::DUP1,
                OpcodeId::DUP2,
                OpcodeId::DUP3,
                OpcodeId::DUP4,
                OpcodeId::DUP5,
                OpcodeId::DUP6,
                OpcodeId::DUP7,
                OpcodeId::DUP8,
                OpcodeId::DUP9,
                OpcodeId::DUP10,
                OpcodeId::DUP11,
                OpcodeId::DUP12,
                OpcodeId::DUP13,
                OpcodeId::DUP14,
                OpcodeId::DUP15,
                OpcodeId::DUP16,
            ],
            Self::SWAP => vec![
                OpcodeId::SWAP1,
                OpcodeId::SWAP2,
                OpcodeId::SWAP3,
                OpcodeId::SWAP4,
                OpcodeId::SWAP5,
                OpcodeId::SWAP6,
                OpcodeId::SWAP7,
                OpcodeId::SWAP8,
                OpcodeId::SWAP9,
                OpcodeId::SWAP10,
                OpcodeId::SWAP11,
                OpcodeId::SWAP12,
                OpcodeId::SWAP13,
                OpcodeId::SWAP14,
                OpcodeId::SWAP15,
                OpcodeId::SWAP16,
            ],
            Self::LOG => vec![
                OpcodeId::LOG0,
                OpcodeId::LOG1,
                OpcodeId::LOG2,
                OpcodeId::LOG3,
                OpcodeId::LOG4,
            ],
            Self::CREATE => vec![OpcodeId::CREATE],
            Self::CREATE2 => vec![OpcodeId::CREATE2],
            Self::CALL_OP => vec![
                OpcodeId::CALL,
                OpcodeId::CALLCODE,
                OpcodeId::DELEGATECALL,
                OpcodeId::STATICCALL,
            ],
            Self::RETURN_REVERT => vec![OpcodeId::RETURN, OpcodeId::REVERT],
            Self::SELFDESTRUCT => vec![OpcodeId::SELFDESTRUCT],
            Self::ErrorInvalidOpcode => OpcodeId::invalid_opcodes(),
            _ => vec![],
        }
        .into_iter()
        .map(Into::into)
        .collect()
    }

    pub fn get_step_height_option(&self) -> Option<usize> {
        EXECUTION_STATE_HEIGHT_MAP.get(self).copied()
    }

    pub fn get_step_height(&self) -> usize {
        self.get_step_height_option()
            .unwrap_or_else(|| panic!("Execution state unknown: {self:?}"))
    }
}

/// Enum of Responsible opcode mapping to execution state.
#[derive(Debug)]
pub(crate) enum ResponsibleOp {
    /// Raw opcode
    Op(OpcodeId),
    /// Corresponding to ExecutionState::ErrorStack
    InvalidStackPtr(OpcodeId, u32),
}

/// Helper for easy transform from a raw OpcodeId to ResponsibleOp.
impl From<OpcodeId> for ResponsibleOp {
    fn from(opcode: OpcodeId) -> Self {
        Self::Op(opcode)
    }
}

impl ResponsibleOp {
    pub(crate) fn opcode(&self) -> OpcodeId {
        *match self {
            ResponsibleOp::Op(opcode) => opcode,
            ResponsibleOp::InvalidStackPtr(opcode, _) => opcode,
        }
    }
}

/// Dynamic selector that generates expressions of degree 2 to select from N
/// possible targets using N/2 + 1 cells.
#[derive(Clone, Debug)]
pub(crate) struct DynamicSelectorHalf<F> {
    /// N value: how many possible targets this selector supports.
    count: usize,
    /// Whether the target is odd.  `target % 2 == 1`.
    pub(crate) target_odd: Cell<F>,
    /// Whether the target belongs to each consecutive pair of targets.
    /// `in [0, 1], in [2, 3], in [4, 5], ...`
    pub(crate) target_pairs: Vec<Cell<F>>,
}

impl<F: FieldExt> DynamicSelectorHalf<F> {
    pub(crate) fn new(cell_manager: &mut CellManager<F>, count: usize) -> Self {
        let target_pairs = cell_manager.query_cells(CellType::StoragePhase1, (count + 1) / 2);
        let target_odd = cell_manager.query_cell(CellType::StoragePhase1);
        Self {
            count,
            target_pairs,
            target_odd,
        }
    }

    /// Return the list of constraints that configure this "gadget".
    pub(crate) fn configure(&self) -> Vec<(&'static str, Expression<F>)> {
        // Only one of target_pairs should be enabled
        let sum_to_one = (
            "Only one of target_pairs should be enabled",
            self.target_pairs
                .iter()
                .fold(1u64.expr(), |acc, cell| acc - cell.expr()),
        );
        // Cells representation for target_pairs and target_odd should be bool.
        let bool_checks = iter::once(&self.target_odd)
            .chain(&self.target_pairs)
            .map(|cell| {
                (
                    "Representation for target_pairs and target_odd should be bool",
                    cell.expr() * (1u64.expr() - cell.expr()),
                )
            });
        let mut constraints: Vec<(&'static str, Expression<F>)> =
            iter::once(sum_to_one).chain(bool_checks).collect();
        // In case count is odd, we must forbid selecting N+1 with (odd = 1,
        // target_pairs[-1] = 1)
        if self.count % 2 == 1 {
            constraints.push((
                "Forbid N+1 target when N is odd",
                self.target_odd.expr() * self.target_pairs[self.count / 2].expr(),
            ));
        }
        constraints
    }

    pub(crate) fn selector(&self, targets: impl IntoIterator<Item = usize>) -> Expression<F> {
        targets
            .into_iter()
            .map(|target| {
                let odd = target % 2 == 1;
                let pair_index = target / 2;
                (if odd {
                    self.target_odd.expr()
                } else {
                    1.expr() - self.target_odd.expr()
                }) * self.target_pairs[pair_index].expr()
            })
            .reduce(|acc, expr| acc + expr)
            .expect("Select some Targets")
    }

    pub(crate) fn assign(
        &self,
        region: &mut CachedRegion<'_, '_, F>,
        offset: usize,
        target: usize,
    ) -> Result<(), Error> {
        let odd = target % 2 == 1;
        let pair_index = target / 2;
        self.target_odd.assign(
            region,
            offset,
            Value::known(if odd { F::one() } else { F::zero() }),
        )?;
        for (index, cell) in self.target_pairs.iter().enumerate() {
            cell.assign(
                region,
                offset,
                Value::known(if index == pair_index {
                    F::one()
                } else {
                    F::zero()
                }),
            )?;
        }
        Ok(())
    }
}

#[derive(Clone, Debug)]
pub(crate) struct StepState<F> {
    /// The execution state selector for the step
    pub(crate) execution_state: DynamicSelectorHalf<F>,
    /// The Read/Write counter
    pub(crate) rw_counter: Cell<F>,
    /// The unique identifier of call in the whole proof, using the
    /// `rw_counter` at the call step.
    pub(crate) call_id: Cell<F>,
    /// The transaction id of this transaction within the block.
    pub(crate) tx_id: Cell<F>,
    /// Whether the call is root call
    pub(crate) is_root: Cell<F>,
    /// Whether the call is a create call
    pub(crate) is_create: Cell<F>,
    /// The block number the state currently is in. This is particularly
    /// important as multiple blocks can be assigned and proven in a single
    /// circuit instance.
    pub(crate) block_number: Cell<F>,
    /// Denotes the hash of the bytecode for the current call.
    /// In the case of a contract creation root call, this denotes the hash of
    /// the tx calldata.
    /// In the case of a contract creation internal call, this denotes the hash
    /// of the chunk of bytes from caller's memory that represent the
    /// contract init code.
    pub(crate) code_hash: WordCell<F>,
    /// The program counter
    pub(crate) program_counter: Cell<F>,
    /// The stack pointer
    pub(crate) stack_pointer: Cell<F>,
    /// The amount of gas left
    pub(crate) gas_left: Cell<F>,
    /// Memory size in words (32 bytes)
    pub(crate) memory_word_size: Cell<F>,
    /// The counter for reversible writes
    pub(crate) reversible_write_counter: Cell<F>,
    /// The counter for log index
    pub(crate) log_id: Cell<F>,
    /// Whether this is end_tx. Boolean.
    pub(crate) end_tx: Cell<F>,
}

#[derive(Clone, Debug)]
pub(crate) struct Step<F> {
    pub(crate) state: StepState<F>,
    pub(crate) cell_manager: CellManager<F>,
}

impl<F: Field> Step<F> {
    pub(crate) fn new(
        meta: &mut ConstraintSystem<F>,
        advices: [Column<Advice>; STEP_WIDTH],
        offset: usize,
        is_next: bool,
    ) -> Self {
        let height = if is_next {
            STEP_STATE_HEIGHT // Query only the state of the next step.
        } else {
            MAX_STEP_HEIGHT // Query the entire current step.
        };
        let mut cell_manager = CellManager::new(meta, height, &advices, offset);
        let state = {
            StepState {
                execution_state: DynamicSelectorHalf::new(
                    &mut cell_manager,
                    ExecutionState::amount(),
                ),
                rw_counter: cell_manager.query_cell(CellType::StoragePhase1),
                call_id: cell_manager.query_cell(CellType::StoragePhase1),
                tx_id: cell_manager.query_cell(CellType::StoragePhase1),
                is_root: cell_manager.query_cell(CellType::StoragePhase1),
                is_create: cell_manager.query_cell(CellType::StoragePhase1),
                code_hash: Word::new([
                    cell_manager.query_cell(CellType::StoragePhase1),
                    cell_manager.query_cell(CellType::StoragePhase1),
                ]),
                block_number: cell_manager.query_cell(CellType::StoragePhase1),
                program_counter: cell_manager.query_cell(CellType::StoragePhase1),
                stack_pointer: cell_manager.query_cell(CellType::StoragePhase1),
                gas_left: cell_manager.query_cell(CellType::StoragePhase1),
                memory_word_size: cell_manager.query_cell(CellType::StoragePhase1),
                reversible_write_counter: cell_manager.query_cell(CellType::StoragePhase1),
                log_id: cell_manager.query_cell(CellType::StoragePhase1),
                end_tx: cell_manager.query_cell(CellType::StoragePhase1),
            }
        };
        Self {
            state,
            cell_manager,
        }
    }

    pub(crate) fn execution_state_selector(
        &self,
        execution_states: impl IntoIterator<Item = ExecutionState>,
    ) -> Expression<F> {
        self.state
            .execution_state
            .selector(execution_states.into_iter().map(|s| s as usize))
    }

    pub(crate) fn assign_exec_step(
        &self,
        region: &mut CachedRegion<'_, '_, F>,
        offset: usize,
        _block: &Block<F>,
        tx: &Transaction,
        call: &Call,
        step: &ExecStep,
    ) -> Result<(), Error> {
        self.state
            .execution_state
            .assign(region, offset, step.execution_state as usize)?;
        self.state.rw_counter.assign(
            region,
            offset,
            Value::known(F::from(step.rw_counter as u64)),
        )?;
        self.state
            .call_id
            .assign(region, offset, Value::known(F::from(call.id as u64)))?;
        self.state
            .tx_id
            .assign(region, offset, Value::known(F::from(tx.id as u64)))?;
        self.state
            .is_root
            .assign(region, offset, Value::known(F::from(call.is_root as u64)))?;
        self.state.is_create.assign(
            region,
            offset,
            Value::known(F::from(call.is_create as u64)),
        )?;
        self.state
            .block_number
            .assign(region, offset, Value::known(F::from(step.block_num)))?;

        self.state
            .code_hash
            .assign_u256(region, offset, call.code_hash.to_word())?;
        self.state.program_counter.assign(
            region,
            offset,
            Value::known(F::from(step.program_counter)),
        )?;
        self.state.stack_pointer.assign(
            region,
            offset,
            Value::known(F::from(step.stack_pointer as u64)),
        )?;
        self.state
            .gas_left
            .assign(region, offset, Value::known(F::from(step.gas_left)))?;
        self.state.memory_word_size.assign(
            region,
            offset,
            Value::known(F::from(step.memory_word_size())),
        )?;
        self.state.reversible_write_counter.assign(
            region,
            offset,
            Value::known(F::from(step.reversible_write_counter as u64)),
        )?;
        self.state
            .log_id
            .assign(region, offset, Value::known(F::from(step.log_id as u64)))?;
        self.state.end_tx.assign(
            region,
            offset,
            Value::known(F::from(
                (step.execution_state == ExecutionState::EndTx) as u64,
            )),
        )?;
        Ok(())
    }
}<|MERGE_RESOLUTION|>--- conflicted
+++ resolved
@@ -82,19 +82,11 @@
     RETURNDATACOPY,
     EXTCODEHASH,
     BLOCKHASH,
-<<<<<<< HEAD
     // BLOCKCTXU64,  // TIMESTAMP, NUMBER, GASLIMIT
     // BLOCKCTXU160, // COINBASE
     // BLOCKCTXU256, // DIFFICULTY, BASEFEE
     /// TIMESTAMP, NUMBER, GASLIMIT, COINBASE, DIFFICULTY, BASEFEE
     BLOCKCTX,
-=======
-    BLOCKCTXU64,  // TIMESTAMP, NUMBER, GASLIMIT
-    BLOCKCTXU160, // COINBASE
-    BLOCKCTXU256, // BASEFEE, DIFFICULTY (for non-scroll)
-    #[cfg(feature = "scroll")]
-    DIFFICULTY, // DIFFICULTY
->>>>>>> 876d234f
     CHAINID,
     SELFBALANCE,
     POP,
@@ -282,7 +274,6 @@
             Self::BLOCKHASH => vec![OpcodeId::BLOCKHASH],
             Self::BLOCKCTX => {
                 if cfg!(feature = "scroll") {
-<<<<<<< HEAD
                     vec![
                         OpcodeId::TIMESTAMP,
                         OpcodeId::NUMBER,
@@ -290,9 +281,6 @@
                         OpcodeId::COINBASE,
                         OpcodeId::DIFFICULTY,
                     ]
-=======
-                    vec![OpcodeId::BASEFEE]
->>>>>>> 876d234f
                 } else {
                     vec![
                         OpcodeId::TIMESTAMP,
