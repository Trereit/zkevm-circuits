//! The Super Circuit is a circuit that contains all the circuits of the
//! zkEVM in order to achieve two things:
//! - Check the correct integration between circuits via the shared lookup
//!   tables, to verify that the table layouts match.
//! - Allow having a single circuit setup for which a proof can be generated
//!   that would be verified under a single aggregation circuit for the first
//!   milestone.
//!
//! The current implementation contains the following circuits:
//!
//! - [x] EVM Circuit
//! - [ ] State Circuit
//! - [x] Tx Circuit
//! - [x] Bytecode Circuit
//! - [x] Copy Circuit
//! - [x] Exponentiation Circuit
//! - [ ] Keccak Circuit
//! - [ ] MPT Circuit
//! - [x] PublicInputs Circuit
//!
//! And the following shared tables, with the circuits that use them:
//!
//! - [x] Copy Table
//!   - [x] Copy Circuit
//!   - [x] EVM Circuit
//! - [x] Exponentiation Table
//!   - [x] EVM Circuit
//! - [ ] Rw Table
//!   - [ ] State Circuit
//!   - [ ] EVM Circuit
//!   - [ ] Copy Circuit
//! - [x] Tx Table
//!   - [x] Tx Circuit
//!   - [x] EVM Circuit
//!   - [x] Copy Circuit
//!   - [x] PublicInputs Circuit
//! - [x] Bytecode Table
//!   - [x] Bytecode Circuit
//!   - [x] EVM Circuit
//!   - [x] Copy Circuit
//! - [ ] Block Table
//!   - [ ] EVM Circuit
//!   - [x] PublicInputs Circuit
//! - [ ] MPT Table
//!   - [ ] MPT Circuit
//!   - [ ] State Circuit
//! - [x] Keccak Table
//!   - [ ] Keccak Circuit
//!   - [ ] EVM Circuit
//!   - [x] Bytecode Circuit
//!   - [x] Tx Circuit
//!   - [ ] MPT Circuit

use crate::bytecode_circuit::bytecode_unroller::{
    BytecodeCircuit, BytecodeCircuitConfig, BytecodeCircuitConfigArgs,
};
use crate::copy_circuit::{CopyCircuit, CopyCircuitConfig, CopyCircuitConfigArgs};
use crate::evm_circuit::{
    table::FixedTableTag, EvmCircuit, EvmCircuitConfig, EvmCircuitConfigArgs,
};
use crate::exp_circuit::{ExpCircuit, ExpCircuitConfig};
use crate::keccak_circuit::keccak_packed_multi::{
    KeccakCircuit, KeccakCircuitConfig, KeccakCircuitConfigArgs,
};
use crate::pi_circuit::{PiCircuit, PiCircuitConfig, PiCircuitConfigArgs};
use crate::state_circuit::{StateCircuit, StateCircuitConfig, StateCircuitConfigArgs};
use crate::table::{
    BlockTable, BytecodeTable, CopyTable, ExpTable, KeccakTable, MptTable, RwTable, TxTable,
};
use crate::tx_circuit::{TxCircuit, TxCircuitConfig, TxCircuitConfigArgs};
use crate::util::{Challenges, SubCircuit, SubCircuitConfig};
use crate::witness::{block_convert, Block, MptUpdates};
use bus_mapping::circuit_input_builder::{CircuitInputBuilder, CircuitsParams};
use bus_mapping::mock::BlockData;
use eth_types::geth_types::GethData;
use eth_types::Field;
use halo2_proofs::halo2curves::bn256::Fr;
use halo2_proofs::{
    circuit::{Layouter, SimpleFloorPlanner, Value},
    plonk::{Circuit, ConstraintSystem, Error, Expression},
};

use std::array;
use strum::IntoEnumIterator;

/// Mock randomness used for `SuperCircuit`.
pub const MOCK_RANDOMNESS: u64 = 0x100;
// TODO: Figure out if we can remove MAX_TXS, MAX_CALLDATA and MAX_RWS from the
// struct.

/// Configuration of the Super Circuit
#[derive(Clone)]
pub struct SuperCircuitConfig<
    F: Field,
    const MAX_TXS: usize,
    const MAX_CALLDATA: usize,
    const MAX_RWS: usize,
> {
    block_table: BlockTable,
    mpt_table: MptTable,
    evm_circuit: EvmCircuitConfig<F>,
    state_circuit: StateCircuitConfig<F>,
    tx_circuit: TxCircuitConfig<F>,
    bytecode_circuit: BytecodeCircuitConfig<F>,
    copy_circuit: CopyCircuitConfig<F>,
    keccak_circuit: KeccakCircuitConfig<F>,
    pi_circuit: PiCircuitConfig<F>,
    exp_circuit: ExpCircuitConfig<F>,
}

/// The Super Circuit contains all the zkEVM circuits
#[derive(Clone, Default, Debug)]
pub struct SuperCircuit<
    F: Field,
    const MAX_TXS: usize,
    const MAX_CALLDATA: usize,
    const MAX_RWS: usize,
> {
    /// EVM Circuit
    pub evm_circuit: EvmCircuit<F>,
    /// State Circuit
    pub state_circuit: StateCircuit<F>,
    /// The transaction circuit that will be used in the `synthesize` step.
    pub tx_circuit: TxCircuit<F>,
    /// Public Input Circuit
    pub pi_circuit: PiCircuit<F>,
    /// Bytecode Circuit
    pub bytecode_circuit: BytecodeCircuit<F>,
    /// Copy Circuit
    pub copy_circuit: CopyCircuit<F>,
    /// Exp Circuit
    pub exp_circuit: ExpCircuit<F>,
    /// Keccak Circuit
    pub keccak_circuit: KeccakCircuit<F>,
}

impl<F: Field, const MAX_TXS: usize, const MAX_CALLDATA: usize, const MAX_RWS: usize>
    SuperCircuit<F, MAX_TXS, MAX_CALLDATA, MAX_RWS>
{
    /// Return the number of rows required to verify a given block
    pub fn get_num_rows_required(block: &Block<F>) -> usize {
        let num_rows_evm_circuit = {
            let mut cs = ConstraintSystem::default();
            let config = Self::configure(&mut cs);
            config.evm_circuit.get_num_rows_required(block)
        };
        let num_rows_tx_circuit = TxCircuitConfig::<F>::get_num_rows_required(MAX_TXS);
        num_rows_evm_circuit.max(num_rows_tx_circuit)
    }
}

impl<F: Field, const MAX_TXS: usize, const MAX_CALLDATA: usize, const MAX_RWS: usize> Circuit<F>
    for SuperCircuit<F, MAX_TXS, MAX_CALLDATA, MAX_RWS>
{
    type Config = SuperCircuitConfig<F, MAX_TXS, MAX_CALLDATA, MAX_RWS>;
    type FloorPlanner = SimpleFloorPlanner;

    fn without_witnesses(&self) -> Self {
        Self::default()
    }

    fn configure(meta: &mut ConstraintSystem<F>) -> Self::Config {
        let tx_table = TxTable::construct(meta);
        let rw_table = RwTable::construct(meta);
        let mpt_table = MptTable::construct(meta);
        let bytecode_table = BytecodeTable::construct(meta);
        let block_table = BlockTable::construct(meta);
        let q_copy_table = meta.fixed_column();
        let copy_table = CopyTable::construct(meta, q_copy_table);
        let exp_table = ExpTable::construct(meta);
        let keccak_table = KeccakTable::construct(meta);

        let power_of_randomness = array::from_fn(|i| {
            Expression::Constant(F::from(MOCK_RANDOMNESS).pow(&[1 + i as u64, 0, 0, 0]))
        });

        let challenges = Challenges::mock(
            power_of_randomness[0].clone(),
            power_of_randomness[0].clone(),
        );

        let keccak_circuit = KeccakCircuitConfig::new(
            meta,
            KeccakCircuitConfigArgs {
                keccak_table: keccak_table.clone(),
                challenges: challenges.clone(),
            },
        );

        let pi_circuit = PiCircuitConfig::new(
            meta,
            PiCircuitConfigArgs {
                max_txs: MAX_TXS,
                max_calldata: MAX_CALLDATA,
                block_table: block_table.clone(),
                tx_table: tx_table.clone(),
            },
        );
        let tx_circuit = TxCircuitConfig::new(
            meta,
            TxCircuitConfigArgs {
                tx_table: tx_table.clone(),
                keccak_table: keccak_table.clone(),
                challenges: challenges.clone(),
            },
        );
        let bytecode_circuit = BytecodeCircuitConfig::new(
            meta,
            BytecodeCircuitConfigArgs {
                bytecode_table: bytecode_table.clone(),
                keccak_table: keccak_table.clone(),
                challenges: challenges.clone(),
            },
        );
        let copy_circuit = CopyCircuitConfig::new(
            meta,
            CopyCircuitConfigArgs {
                tx_table: tx_table.clone(),
                rw_table,
                bytecode_table: bytecode_table.clone(),
                copy_table,
                q_enable: q_copy_table,
                randomness: power_of_randomness[0].clone(),
            },
        );
        let state_circuit = StateCircuitConfig::new(
            meta,
            StateCircuitConfigArgs {
                rw_table,
                mpt_table,
                challenges,
            },
        );
        let exp_circuit = ExpCircuitConfig::new(meta, exp_table);
        let evm_circuit = EvmCircuitConfig::new(
            meta,
            EvmCircuitConfigArgs {
                power_of_randomness,
                tx_table,
                rw_table,
                bytecode_table,
                block_table: block_table.clone(),
                copy_table,
                keccak_table,
                exp_table,
            },
        );

        Self::Config {
            block_table,
            mpt_table,
            evm_circuit,
            state_circuit,
            copy_circuit,
            tx_circuit,
            bytecode_circuit,
            keccak_circuit,
            pi_circuit,
            exp_circuit,
        }
    }

    fn synthesize(
        &self,
        config: Self::Config,
        mut layouter: impl Layouter<F>,
    ) -> Result<(), Error> {
        let block = self.evm_circuit.block.as_ref().unwrap();
        let challenges = Challenges::mock(
            Value::known(block.randomness),
            Value::known(block.randomness),
        );
        let rws = &self.state_circuit.rows;

        config
            .block_table
<<<<<<< HEAD
            .load(&mut layouter, &block.context, &block.txs, block.randomness)?;
        config.evm_circuit.assign_block(&mut layouter, block)?;
        // --- State Circuit ---
=======
            .load(&mut layouter, &block.context, block.randomness)?;

>>>>>>> b1597400
        config.mpt_table.load(
            &mut layouter,
            &MptUpdates::mock_from(rws),
            Value::known(block.randomness),
        )?;

        self.keccak_circuit
            .synthesize_sub(&config.keccak_circuit, &challenges, &mut layouter)?;
        self.bytecode_circuit.synthesize_sub(
            &config.bytecode_circuit,
            &challenges,
            &mut layouter,
        )?;
        self.tx_circuit
            .synthesize_sub(&config.tx_circuit, &challenges, &mut layouter)?;
        self.state_circuit
            .synthesize_sub(&config.state_circuit, &challenges, &mut layouter)?;
        self.copy_circuit
            .synthesize_sub(&config.copy_circuit, &challenges, &mut layouter)?;
        self.exp_circuit
            .synthesize_sub(&config.exp_circuit, &challenges, &mut layouter)?;
        self.evm_circuit
            .synthesize_sub(&config.evm_circuit, &challenges, &mut layouter)?;
        self.pi_circuit
            .synthesize_sub(&config.pi_circuit, &challenges, &mut layouter)?;
        self.evm_circuit.synthesize(config.evm_circuit, layouter)?;
        Ok(())
    }
}

impl<const MAX_TXS: usize, const MAX_CALLDATA: usize, const MAX_RWS: usize>
    SuperCircuit<Fr, MAX_TXS, MAX_CALLDATA, MAX_RWS>
{
    /// From the witness data, generate a SuperCircuit instance with all of the
    /// sub-circuits filled with their corresponding witnesses.
    ///
    /// Also, return with it the minimum required SRS degree for the
    /// circuit and the Public Inputs needed.
    #[allow(clippy::type_complexity)]
    pub fn build(
        geth_data: GethData,
    ) -> Result<(u32, Self, Vec<Vec<Fr>>, CircuitInputBuilder), bus_mapping::Error> {
        let block_data = BlockData::new_from_geth_data_with_params(
            geth_data.clone(),
            CircuitsParams {
                max_txs: MAX_TXS,
                max_calldata: MAX_CALLDATA,
                max_rws: MAX_RWS,
                max_bytecode: 512,
                keccak_padding: None,
            },
        );
        let mut builder = block_data.new_circuit_input_builder();
        builder
            .handle_block(&geth_data.eth_block, &geth_data.geth_traces)
            .expect("could not handle block tx");

        let ret = Self::build_from_circuit_input_builder(&builder)?;
        Ok((ret.0, ret.1, ret.2, builder))
    }

    /// From CircuitInputBuilder, generate a SuperCircuit instance with all of
    /// the sub-circuits filled with their corresponding witnesses.
    ///
    /// Also, return with it the minimum required SRS degree for the circuit and
    /// the Public Inputs needed.
    pub fn build_from_circuit_input_builder(
        builder: &CircuitInputBuilder,
    ) -> Result<(u32, Self, Vec<Vec<Fr>>), bus_mapping::Error> {
        let mut block = block_convert(&builder.block, &builder.code_db).unwrap();
        block.randomness = Fr::from(MOCK_RANDOMNESS);

        let fixed_table_tags: Vec<FixedTableTag> = FixedTableTag::iter().collect();
        let log2_ceil = |n| u32::BITS - (n as u32).leading_zeros() - (n & (n - 1) == 0) as u32;

        let num_rows_required =
            SuperCircuit::<_, MAX_TXS, MAX_CALLDATA, MAX_RWS>::get_num_rows_required(&block);

        let k = log2_ceil(
            64 + fixed_table_tags
                .iter()
                .map(|tag| tag.build::<Fr>().count())
                .sum::<usize>(),
        );
        let bytecodes_len = block
            .bytecodes
            .iter()
            .map(|(_, bytecode)| bytecode.bytes.len())
            .sum::<usize>();
        let k = k.max(log2_ceil(64 + bytecodes_len));
        let k = k.max(log2_ceil(64 + num_rows_required));
        log::debug!("super circuit uses k = {}", k);

<<<<<<< HEAD
        let aux_generator = <Secp256k1Affine as CurveAffine>::CurveExt::random(rng).to_affine();
        let chain_id = block.context.chain_id();
        let txs: Vec<Transaction> = eth_block
            .transactions
            .iter()
            .map(geth_types::Transaction::from)
            .collect();
        let tx_circuit = TxCircuit::new(aux_generator, chain_id.as_u64(), txs);

        // TODO: fixme
        let context = block.context.ctxs.iter().next().unwrap().1;
        let public_data = PublicData {
            chain_id,
            // TODO: move history_hashes from BlockHead to Block?
            history_hashes: context.history_hashes.clone(),
            eth_block,
            block_constants: geth_types::BlockConstants {
                coinbase: context.coinbase,
                timestamp: context.timestamp,
                number: context.number.as_u64().into(),
                difficulty: context.difficulty,
                gas_limit: context.gas_limit.into(),
                base_fee: context.base_fee,
            },
            prev_state_root: H256::default(),
        };
        let pi_circuit = PiCircuit::new(MOCK_RANDOMNESS, MOCK_RANDOMNESS + 1, public_data);
=======
        let evm_circuit = EvmCircuit::new_from_block(&block);
        let state_circuit = StateCircuit::new_from_block(&block);
        let tx_circuit = TxCircuit::new_from_block(&block);
        let pi_circuit = PiCircuit::new_from_block(&block);
        let bytecode_circuit = BytecodeCircuit::new_from_block(&block);
        let copy_circuit = CopyCircuit::new_from_block(&block);
        let exp_circuit = ExpCircuit::new_from_block(&block);
        let keccak_circuit = KeccakCircuit::new_from_block(&block);
>>>>>>> b1597400

        let circuit = SuperCircuit::<_, MAX_TXS, MAX_CALLDATA, MAX_RWS> {
            evm_circuit,
            state_circuit,
            tx_circuit,
            pi_circuit,
            bytecode_circuit,
            copy_circuit,
            exp_circuit,
            keccak_circuit,
        };

        let instance = circuit.instance();
        Ok((k, circuit, instance))
    }

    /// Returns suitable inputs for the SuperCircuit.
    pub fn instance(&self) -> Vec<Vec<Fr>> {
        // SignVerifyChip -> ECDSAChip -> MainGate instance column
        let pi_instance = self.pi_circuit.instance();
        let instance = vec![pi_instance[0].clone(), vec![]];

        instance
    }
}

// TODO: Add tests
// - multiple txs == MAX_TXS
// - multiple txs < MAX_TXS
// - max_rws padding
// - evm_rows padding

#[cfg(test)]
mod super_circuit_tests {
    use super::*;
    use ethers_signers::{LocalWallet, Signer};
    use halo2_proofs::dev::MockProver;
    use mock::{TestContext, MOCK_CHAIN_ID};
    use rand::SeedableRng;
    use rand_chacha::ChaCha20Rng;
    use std::collections::HashMap;

    use eth_types::{address, bytecode, geth_types::GethData, Word};

    #[test]
    fn super_circuit_degree() {
        let mut cs = ConstraintSystem::<Fr>::default();
        SuperCircuit::<_, 1, 32, 256>::configure(&mut cs);
        log::info!("super circuit degree: {}", cs.degree());
        log::info!("super circuit minimum_rows: {}", cs.minimum_rows());
        assert!(cs.degree() <= 9);
    }

    // High memory usage test.  Run in serial with:
    // `cargo test [...] serial_ -- --ignored --test-threads 1`
    #[ignore]
    #[test]
    fn serial_test_super_circuit() {
        let mut rng = ChaCha20Rng::seed_from_u64(2);

        let chain_id = (*MOCK_CHAIN_ID).as_u64();

        let bytecode = bytecode! {
            GAS
            STOP
        };

        let wallet_a = LocalWallet::new(&mut rng).with_chain_id(chain_id);

        let addr_a = wallet_a.address();
        let addr_b = address!("0x000000000000000000000000000000000000BBBB");

        let mut wallets = HashMap::new();
        wallets.insert(wallet_a.address(), wallet_a);

        let mut block: GethData = TestContext::<2, 1>::new(
            None,
            |accs| {
                accs[0]
                    .address(addr_b)
                    .balance(Word::from(1u64 << 20))
                    .code(bytecode);
                accs[1].address(addr_a).balance(Word::from(1u64 << 20));
            },
            |mut txs, accs| {
                txs[0]
                    .from(accs[1].address)
                    .to(accs[0].address)
                    .gas(Word::from(1_000_000u64));
            },
            |block, _tx| block.number(0xcafeu64),
        )
        .unwrap()
        .into();

        block.sign(&wallets);

        let (k, circuit, instance, _) = SuperCircuit::<_, 1, 32, 256>::build(block).unwrap();
        let prover = MockProver::run(k, &circuit, instance).unwrap();
        let res = prover.verify_par();
        if let Err(err) = res {
            eprintln!("Verification failures:");
            eprintln!("{:#?}", err);
            panic!("Failed verification");
        }
    }
}<|MERGE_RESOLUTION|>--- conflicted
+++ resolved
@@ -274,14 +274,8 @@
 
         config
             .block_table
-<<<<<<< HEAD
             .load(&mut layouter, &block.context, &block.txs, block.randomness)?;
-        config.evm_circuit.assign_block(&mut layouter, block)?;
-        // --- State Circuit ---
-=======
-            .load(&mut layouter, &block.context, block.randomness)?;
-
->>>>>>> b1597400
+
         config.mpt_table.load(
             &mut layouter,
             &MptUpdates::mock_from(rws),
@@ -375,35 +369,6 @@
         let k = k.max(log2_ceil(64 + num_rows_required));
         log::debug!("super circuit uses k = {}", k);
 
-<<<<<<< HEAD
-        let aux_generator = <Secp256k1Affine as CurveAffine>::CurveExt::random(rng).to_affine();
-        let chain_id = block.context.chain_id();
-        let txs: Vec<Transaction> = eth_block
-            .transactions
-            .iter()
-            .map(geth_types::Transaction::from)
-            .collect();
-        let tx_circuit = TxCircuit::new(aux_generator, chain_id.as_u64(), txs);
-
-        // TODO: fixme
-        let context = block.context.ctxs.iter().next().unwrap().1;
-        let public_data = PublicData {
-            chain_id,
-            // TODO: move history_hashes from BlockHead to Block?
-            history_hashes: context.history_hashes.clone(),
-            eth_block,
-            block_constants: geth_types::BlockConstants {
-                coinbase: context.coinbase,
-                timestamp: context.timestamp,
-                number: context.number.as_u64().into(),
-                difficulty: context.difficulty,
-                gas_limit: context.gas_limit.into(),
-                base_fee: context.base_fee,
-            },
-            prev_state_root: H256::default(),
-        };
-        let pi_circuit = PiCircuit::new(MOCK_RANDOMNESS, MOCK_RANDOMNESS + 1, public_data);
-=======
         let evm_circuit = EvmCircuit::new_from_block(&block);
         let state_circuit = StateCircuit::new_from_block(&block);
         let tx_circuit = TxCircuit::new_from_block(&block);
@@ -412,7 +377,9 @@
         let copy_circuit = CopyCircuit::new_from_block(&block);
         let exp_circuit = ExpCircuit::new_from_block(&block);
         let keccak_circuit = KeccakCircuit::new_from_block(&block);
->>>>>>> b1597400
+        // TODO: fixme
+        let context = block.context.ctxs.iter().next().unwrap().1;
+            history_hashes: context.history_hashes.clone(),
 
         let circuit = SuperCircuit::<_, MAX_TXS, MAX_CALLDATA, MAX_RWS> {
             evm_circuit,
