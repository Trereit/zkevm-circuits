--- conflicted
+++ resolved
@@ -81,13 +81,8 @@
     state_circuit::{StateCircuit, StateCircuitConfig, StateCircuitConfigArgs},
     table::{
         BlockTable, BytecodeTable, CopyTable, EccTable, ExpTable, KeccakTable, ModExpTable,
-<<<<<<< HEAD
-        MptTable, PoseidonTable, PowOfRandTable, RlpFsmRlpTable as RlpTable, RwTable, SigTable,
-        TxTable, U16Table, U8Table, UXTable,
-=======
         MptTable, PoseidonTable, PowOfRandTable, RlpFsmRlpTable as RlpTable, RwTable, SHA256Table,
-        SigTable, TxTable, U16Table, U8Table,
->>>>>>> 7fa17b18
+        SigTable, TxTable, U16Table, U8Table, UXTable,
     },
     tx_circuit::{TxCircuit, TxCircuitConfig, TxCircuitConfigArgs},
     util::{circuit_stats, log2_ceil, Challenges, SubCircuit, SubCircuitConfig},
