//! The Copy circuit implements constraints and lookups for read-write steps for
//! copied bytes while execution opcodes such as CALLDATACOPY, CODECOPY, LOGS,
//! etc.
pub(crate) mod util;

#[cfg(any(feature = "test", test, feature = "test-circuits"))]
mod dev;
#[cfg(any(feature = "test", test))]
mod test;
#[cfg(any(feature = "test", test, feature = "test-circuits"))]
pub use dev::CopyCircuit as TestCopyCircuit;

use bus_mapping::{
    circuit_input_builder::{CopyDataType, CopyEvent},
    precompile::PrecompileCalls,
};
use eth_types::{Field, Word};

use gadgets::{
    binary_number::BinaryNumberChip,
    less_than::{LtChip, LtConfig, LtInstruction},
<<<<<<< HEAD
    util::{and, not, or, select, Expr},
=======
    util::{and, not, or, sum, Expr},
>>>>>>> 79caaf43
};
use halo2_proofs::{
    circuit::{Layouter, Region, Value},
    plonk::{Advice, Column, ConstraintSystem, Error, Expression, Fixed, Selector},
    poly::Rotation,
};
use itertools::Itertools;
<<<<<<< HEAD
use std::{collections::HashMap, io::copy, marker::PhantomData};
=======
use std::{collections::BTreeMap, marker::PhantomData};
>>>>>>> 79caaf43

#[cfg(feature = "onephase")]
use halo2_proofs::plonk::FirstPhase as SecondPhase;
#[cfg(not(feature = "onephase"))]
use halo2_proofs::plonk::SecondPhase;

use crate::{
    evm_circuit::util::constraint_builder::{BaseConstraintBuilder, ConstrainBuilderCommon},
    table::{
        BytecodeFieldTag, BytecodeTable, CopyTable, LookupTable, RwTable, RwTableTag,
        TxContextFieldTag, TxTable,
    },
    util::{Challenges, SubCircuit, SubCircuitConfig},
    witness,
    witness::{Bytecode, RwMap, Transaction},
};

/// The rw table shared between evm circuit and state circuit
#[derive(Clone, Debug)]
pub struct CopyCircuitConfig<F> {
    /// Whether this row denotes a step. A read row is a step and a write row is
    /// not.
    pub q_step: Selector,
    /// Whether the row is the last read-write pair for a copy event.
    pub is_last: Column<Advice>,
    /// The value copied in this copy step.
    pub value: Column<Advice>,
    /// The word value for memory lookup.
    pub value_word_rlc: Column<Advice>,
    /// The index of a word [0..31].
    pub word_index: Column<Advice>,
    /// address for slot memory src or dest, review if can reuse `addr` .
    pub addr_slot: Column<Advice>,
    /// Random linear combination of the read value
    pub rlc_acc_read: Column<Advice>,
    /// Random linear combination of the write value
    pub rlc_acc_write: Column<Advice>,
    /// mask indicates the byte is actual coped or padding to memory word
    pub mask: Column<Advice>,
    /// Random linear combination accumulator value.
    pub value_acc: Column<Advice>,
    /// Whether the row is padding.
    pub is_pad: Column<Advice>,
    /// In case of a bytecode tag, this denotes whether or not the copied byte
    /// is an opcode or push data byte.
    pub is_code: Column<Advice>,
    /// Indicates whether or not the copy event copies bytes to a precompiled call or copies bytes
    /// from a precompiled call back to caller.
    pub is_precompiled: Column<Advice>,
    /// Booleans to indicate what copy data type exists at the current row.
    pub is_tx_calldata: Column<Advice>,
    /// Booleans to indicate what copy data type exists at the current row.
    pub is_bytecode: Column<Advice>,
    /// Booleans to indicate what copy data type exists at the current row.
    pub is_memory: Column<Advice>,
    /// Whether the row is enabled or not.
    pub q_enable: Column<Fixed>,
    /// The Copy Table contains the columns that are exposed via the lookup
    /// expressions
    pub copy_table: CopyTable,
    /// Lt chip to check: src_addr < src_addr_end.
    /// Since `src_addr` and `src_addr_end` are u64, 8 bytes are sufficient for
    /// the Lt chip.
    pub addr_lt_addr_end: LtConfig<F, 8>,
    /// Lt chip to check: src_addr < src_addr_end.
    /// Since `src_addr` and `src_addr_end` are u64, 8 bytes are sufficient for
    /// the Lt chip.
    pub is_word_continue: LtConfig<F, 1>,
    /// non pad and non mask gadget
    pub non_pad_non_mask: LtConfig<F, 1>,
    // External tables
    /// TxTable
    pub tx_table: TxTable,
    /// RwTable
    pub rw_table: RwTable,
    /// BytecodeTable
    pub bytecode_table: BytecodeTable,
}

/// Circuit configuration arguments
pub struct CopyCircuitConfigArgs<F: Field> {
    /// TxTable
    pub tx_table: TxTable,
    /// RwTable
    pub rw_table: RwTable,
    /// BytecodeTable
    pub bytecode_table: BytecodeTable,
    /// CopyTable
    pub copy_table: CopyTable,
    /// q_enable
    pub q_enable: Column<Fixed>,
    /// Challenges
    pub challenges: Challenges<Expression<F>>,
}

impl<F: Field> SubCircuitConfig<F> for CopyCircuitConfig<F> {
    type ConfigArgs = CopyCircuitConfigArgs<F>;

    /// Configure the Copy Circuit constraining read-write steps and doing
    /// appropriate lookups to the Tx Table, RW Table and Bytecode Table.
    fn new(
        meta: &mut ConstraintSystem<F>,
        Self::ConfigArgs {
            tx_table,
            rw_table,
            bytecode_table,
            copy_table,
            q_enable,
            challenges,
        }: Self::ConfigArgs,
    ) -> Self {
        let q_step = meta.complex_selector();
        let is_last = meta.advice_column();
        let value = meta.advice_column_in(SecondPhase);
        let value_word_rlc = meta.advice_column_in(SecondPhase);
        let rlc_acc_read = meta.advice_column_in(SecondPhase);
        let rlc_acc_write = meta.advice_column_in(SecondPhase);

        let value_acc = meta.advice_column_in(SecondPhase);
        let is_code = meta.advice_column();
        let (is_precompiled, is_tx_calldata, is_bytecode, is_memory) = (
            meta.advice_column(),
            meta.advice_column(),
            meta.advice_column(),
            meta.advice_column(),
        );
        let is_pad = meta.advice_column();
        let is_first = copy_table.is_first;
        let id = copy_table.id;
        let addr = copy_table.addr;
        let src_addr_end = copy_table.src_addr_end;
        let bytes_left = copy_table.bytes_left;
        let word_index = meta.advice_column();
        let addr_slot = meta.advice_column();
        let mask = meta.advice_column();

        let rlc_acc = copy_table.rlc_acc;
        let rw_counter = copy_table.rw_counter;
        let rwc_inc_left = copy_table.rwc_inc_left;
        let tag = copy_table.tag;

        // annotate table columns
        tx_table.annotate_columns(meta);
        rw_table.annotate_columns(meta);
        bytecode_table.annotate_columns(meta);
        copy_table.annotate_columns(meta);

        let addr_lt_addr_end = LtChip::configure(
            meta,
            |meta| meta.query_selector(q_step),
            |meta| meta.query_advice(addr, Rotation::cur()),
            |meta| meta.query_advice(src_addr_end, Rotation::cur()),
        );

<<<<<<< HEAD
        let is_word_continue = LtChip::configure(
            meta,
            |meta| meta.query_selector(q_step),
            |meta| meta.query_advice(word_index, Rotation::cur()),
            |meta| 31.expr(),
        );

        let non_pad_non_mask = LtChip::configure(
            meta,
            |meta| meta.query_selector(q_step),
            |meta| {
                meta.query_advice(is_pad, Rotation::cur())
                    + meta.query_advice(mask, Rotation::cur())
            },
            |meta| 1.expr(),
        );
=======
        meta.create_gate("is precompile", |meta| {
            let enabled = meta.query_fixed(q_enable, Rotation::cur());
            let is_precompile = meta.query_advice(is_precompiled, Rotation::cur());
            let is_tx_calldata = meta.query_advice(is_tx_calldata, Rotation::cur());
            let is_bytecode = meta.query_advice(is_bytecode, Rotation::cur());
            let is_memory = meta.query_advice(is_memory, Rotation::cur());
            let precompiles = sum::expr([
                tag.value_equals(
                    CopyDataType::Precompile(PrecompileCalls::ECRecover),
                    Rotation::cur(),
                )(meta),
                tag.value_equals(
                    CopyDataType::Precompile(PrecompileCalls::Sha256),
                    Rotation::cur(),
                )(meta),
                tag.value_equals(
                    CopyDataType::Precompile(PrecompileCalls::Ripemd160),
                    Rotation::cur(),
                )(meta),
                tag.value_equals(
                    CopyDataType::Precompile(PrecompileCalls::Identity),
                    Rotation::cur(),
                )(meta),
                tag.value_equals(
                    CopyDataType::Precompile(PrecompileCalls::Modexp),
                    Rotation::cur(),
                )(meta),
                tag.value_equals(
                    CopyDataType::Precompile(PrecompileCalls::Bn128Add),
                    Rotation::cur(),
                )(meta),
                tag.value_equals(
                    CopyDataType::Precompile(PrecompileCalls::Bn128Mul),
                    Rotation::cur(),
                )(meta),
                tag.value_equals(
                    CopyDataType::Precompile(PrecompileCalls::Bn128Pairing),
                    Rotation::cur(),
                )(meta),
                tag.value_equals(
                    CopyDataType::Precompile(PrecompileCalls::Blake2F),
                    Rotation::cur(),
                )(meta),
            ]);
            vec![
                enabled.expr() * (is_precompile - precompiles),
                enabled.expr()
                    * (is_tx_calldata
                        - tag.value_equals(CopyDataType::TxCalldata, Rotation::cur())(meta)),
                enabled.expr()
                    * (is_bytecode
                        - tag.value_equals(CopyDataType::Bytecode, Rotation::cur())(meta)),
                enabled.expr()
                    * (is_memory - tag.value_equals(CopyDataType::Memory, Rotation::cur())(meta)),
            ]
        });
>>>>>>> 79caaf43

        meta.create_gate("verify row", |meta| {
            let mut cb = BaseConstraintBuilder::default();

            cb.require_boolean(
                "is_first is boolean",
                meta.query_advice(is_first, Rotation::cur()),
            );
            cb.require_boolean(
                "is_last is boolean",
                meta.query_advice(is_last, Rotation::cur()),
            );
            cb.require_boolean("mask is boolean", meta.query_advice(mask, Rotation::cur()));
            cb.require_zero(
                "is_first == 0 when q_step == 0",
                and::expr([
                    not::expr(meta.query_selector(q_step)),
                    meta.query_advice(is_first, Rotation::cur()),
                ]),
            );
            cb.require_zero(
                "is_last == 0 when q_step == 1",
                and::expr([
                    meta.query_advice(is_last, Rotation::cur()),
                    meta.query_selector(q_step),
                ]),
            );

            let not_last_two_rows = 1.expr()
                - meta.query_advice(is_last, Rotation::cur())
                - meta.query_advice(is_last, Rotation::next());

            cb.condition(
                and::expr([
                    is_word_continue.is_lt(meta, None),
                    not_last_two_rows.expr(),
                    not::expr(tag.value_equals(CopyDataType::Padding, Rotation::cur())(
                        meta,
                    )),
                ]),
                |cb| {
                    cb.require_equal(
                        "word_index[0] + 1 == word_index[2]",
                        meta.query_advice(word_index, Rotation::cur()) + 1.expr(),
                        meta.query_advice(word_index, Rotation(2)),
                    )
                },
            );

            cb.condition(
                and::expr([
                    not::expr(is_word_continue.is_lt(meta, None)),
                    not_last_two_rows.expr(),
                    not::expr(tag.value_equals(CopyDataType::Padding, Rotation::cur())(
                        meta,
                    )),
                ]),
                |cb| {
                    cb.require_equal(
                        "word_index[0] == 31",
                        meta.query_advice(word_index, Rotation::cur()),
                        31.expr(),
                    );
                    cb.require_equal(
                        "word_index[2] == 0",
                        meta.query_advice(word_index, Rotation(2)),
                        0.expr(),
                    );
                },
            );

            // addr change: for tx log, addr use addr_slot as index, not increase by 1
            cb.condition(
                and::expr([
                    not_last_two_rows.expr(),
                    not::expr(tag.value_equals(CopyDataType::Padding, Rotation::cur())(
                        meta,
                    )),
                    not::expr(tag.value_equals(CopyDataType::TxLog, Rotation::cur())(meta)),
                ]),
                |cb| {
                    cb.require_equal(
                        "rows[0].addr + 1 == rows[2].addr",
                        meta.query_advice(addr, Rotation::cur()) + 1.expr(),
                        meta.query_advice(addr, Rotation(2)),
                    );
                },
            );

            cb.condition(
                not_last_two_rows
                    * (not::expr(tag.value_equals(CopyDataType::Padding, Rotation::cur())(
                        meta,
                    ))),
                |cb| {
                    cb.require_equal(
                        "rows[0].id == rows[2].id",
                        meta.query_advice(id, Rotation::cur()),
                        meta.query_advice(id, Rotation(2)),
                    );
                    cb.require_equal(
                        "rows[0].tag == rows[2].tag",
                        tag.value(Rotation::cur())(meta),
                        tag.value(Rotation(2))(meta),
                    );

                    cb.require_equal(
                        "rows[0].src_addr_end == rows[2].src_addr_end for non-last step",
                        meta.query_advice(src_addr_end, Rotation::cur()),
                        meta.query_advice(src_addr_end, Rotation(2)),
                    );
                },
            );

            let rw_diff = and::expr([
                or::expr([
                    meta.query_advice(is_memory, Rotation::cur()),
                    tag.value_equals(CopyDataType::TxLog, Rotation::cur())(meta),
                ]),
                not::expr(meta.query_advice(is_pad, Rotation::cur())),
            ]);
            cb.condition(
                not::expr(meta.query_advice(is_last, Rotation::cur())),
                |cb| {
                    // cb.require_equal(
                    //     "rows[0].rw_counter + rw_diff == rows[1].rw_counter",
                    //     meta.query_advice(rw_counter, Rotation::cur()) + rw_diff.clone(),
                    //     meta.query_advice(rw_counter, Rotation::next()),
                    // );
                    // cb.require_equal(
                    //     "rows[0].rwc_inc_left - rw_diff == rows[1].rwc_inc_left",
                    //     meta.query_advice(rwc_inc_left, Rotation::cur()) - rw_diff.clone(),
                    //     meta.query_advice(rwc_inc_left, Rotation::next()),
                    // );
                    cb.require_equal(
                        "rows[0].rlc_acc == rows[1].rlc_acc",
                        meta.query_advice(rlc_acc, Rotation::cur()),
                        meta.query_advice(rlc_acc, Rotation::next()),
                    );
                },
            );
            cb.condition(meta.query_advice(is_last, Rotation::cur()), |cb| {
                // cb.require_equal(
                //     "rwc_inc_left == rw_diff for last row in the copy slot",
                //     meta.query_advice(rwc_inc_left, Rotation::cur()),
                //     rw_diff,
                // );
            });

            cb.gate(meta.query_fixed(q_enable, Rotation::cur()))
        });

        meta.create_gate(
            "Last Step (check value accumulator) Memory => Precompile or Precompile => Memory",
            |meta| {
                let mut cb = BaseConstraintBuilder::default();

                cb.require_equal(
                    "value_acc == rlc_acc on the last row",
                    meta.query_advice(value_acc, Rotation::next()),
                    meta.query_advice(rlc_acc, Rotation::next()),
                );

                cb.gate(and::expr([
                    meta.query_fixed(q_enable, Rotation::cur()),
                    meta.query_advice(is_last, Rotation::next()),
                    or::expr([
                        meta.query_advice(is_precompiled, Rotation::cur()),
                        meta.query_advice(is_precompiled, Rotation::next()),
                    ]),
                ]))
            },
        );

        meta.create_gate(
            "Last Step (check value accumulator) Memory => Bytecode",
            |meta| {
                let mut cb = BaseConstraintBuilder::default();

                cb.require_equal(
                    "value_acc == rlc_acc on the last row",
                    meta.query_advice(value_acc, Rotation::next()),
                    meta.query_advice(rlc_acc, Rotation::next()),
                );

                cb.gate(and::expr([
                    meta.query_fixed(q_enable, Rotation::cur()),
                    meta.query_advice(is_last, Rotation::next()),
                    and::expr([
                        meta.query_advice(is_memory, Rotation::cur()),
                        meta.query_advice(is_bytecode, Rotation::next()),
                    ]),
                ]))
            },
        );

        meta.create_gate("Last Step (check value accumulator) RlcAcc", |meta| {
            let mut cb = BaseConstraintBuilder::default();

            cb.require_equal(
                "value_acc == rlc_acc on the last row",
                meta.query_advice(value_acc, Rotation::next()),
                meta.query_advice(rlc_acc, Rotation::next()),
            );

            cb.gate(and::expr([
                meta.query_fixed(q_enable, Rotation::cur()),
                meta.query_advice(is_last, Rotation::next()),
                tag.value_equals(CopyDataType::RlcAcc, Rotation::next())(meta),
            ]))
        });

        meta.create_gate(
            "Last Step (check read and write rlc) Memory => Memory",
            |meta| {
                let mut cb = BaseConstraintBuilder::default();

                cb.require_equal(
                    "rlc_acc_read == rlc_acc_write on the last row",
                    meta.query_advice(rlc_acc_read, Rotation::next()),
                    meta.query_advice(rlc_acc_write, Rotation::next()),
                );

                cb.gate(and::expr([
                    meta.query_fixed(q_enable, Rotation::cur()),
                    meta.query_advice(is_last, Rotation::next()),
                    and::expr([
                        tag.value_equals(CopyDataType::Memory, Rotation::cur())(meta),
                        tag.value_equals(CopyDataType::Memory, Rotation::next())(meta),
                    ]),
                ]))
            },
        );

        meta.create_gate("verify step (q_step == 1)", |meta| {
            let mut cb = BaseConstraintBuilder::default();

            cb.require_zero(
                "bytes_left == 1 for last step",
                and::expr([
                    meta.query_advice(is_last, Rotation::next()),
                    1.expr() - meta.query_advice(bytes_left, Rotation::cur()),
                ]),
            );
            cb.condition(
                not::expr(meta.query_advice(is_last, Rotation::next()))
                    * (not::expr(tag.value_equals(CopyDataType::Padding, Rotation::cur())(
                        meta,
                    ))),
                |cb| {
                    cb.require_equal(
                        "bytes_left == bytes_left_next + 1 for non-last step",
                        meta.query_advice(bytes_left, Rotation::cur()),
                        meta.query_advice(bytes_left, Rotation(2)) + 1.expr(),
                    );
                },
            );
            // we use rlc to constraint the write == read specially for memory to memory case
            // here only handle non memory to memory cases
            let non_memory_to_memory =
                not::expr(tag.value_equals(CopyDataType::Memory, Rotation::cur())(
                    meta,
                )) * not::expr(tag.value_equals(CopyDataType::Memory, Rotation::next())(
                    meta,
                ));
            cb.condition(non_memory_to_memory, |cb| {
                cb.require_equal(
                    "write value == read value",
                    meta.query_advice(value, Rotation::cur()),
                    meta.query_advice(value, Rotation::next()),
                );
            });

            cb.require_equal(
                "value_acc is same for read-write rows",
                meta.query_advice(value_acc, Rotation::cur()),
                meta.query_advice(value_acc, Rotation::next()),
            );
            cb.condition(
                and::expr([
                    not::expr(meta.query_advice(is_last, Rotation::next())),
                    not::expr(meta.query_advice(is_pad, Rotation::cur())),
                    not::expr(meta.query_advice(mask, Rotation::cur())),
                ]),
                |cb| {
                    // cb.require_equal(
                    //     "value_acc(2) == value_acc(0) * r + value(2)",
                    //     meta.query_advice(value_acc, Rotation(2)),
                    //     meta.query_advice(value_acc, Rotation::cur()) * challenges.keccak_input()
                    //         + meta.query_advice(value, Rotation(2)),
                    // );
                },
            );
            cb.condition(not::expr(meta.query_advice(mask, Rotation::cur())), |cb| {
                cb.require_zero(
                    "value == 0 when is_pad == 1 for read",
                    and::expr([
                        meta.query_advice(is_pad, Rotation::cur()),
                        meta.query_advice(value, Rotation::cur()),
                        meta.query_advice(mask, Rotation::cur()),
                    ]),
                );
            });

            cb.require_equal(
                "is_pad == 1 - (src_addr < src_addr_end) for read row",
                1.expr() - addr_lt_addr_end.is_lt(meta, None),
                meta.query_advice(is_pad, Rotation::cur()),
            );
            cb.require_zero(
                "is_pad == 0 for write row",
                meta.query_advice(is_pad, Rotation::next()),
            );

            cb.gate(and::expr([
                meta.query_fixed(q_enable, Rotation::cur()),
                meta.query_selector(q_step),
            ]))
        });

        // memory word lookup
        meta.lookup_any("Memory word lookup", |meta| {
            let cond = meta.query_fixed(q_enable, Rotation::cur())
<<<<<<< HEAD
                * tag.value_equals(CopyDataType::Memory, Rotation::cur())(meta)
                * not::expr(is_word_continue.is_lt(meta, None));
=======
                * meta.query_advice(is_memory, Rotation::cur())
                * not::expr(meta.query_advice(is_pad, Rotation::cur()));
>>>>>>> 79caaf43
            vec![
                1.expr(),
                meta.query_advice(rw_counter, Rotation::cur()),
                not::expr(meta.query_selector(q_step)),
                RwTableTag::MemoryWord.expr(),
                meta.query_advice(id, Rotation::cur()), // call_id
                meta.query_advice(addr_slot, Rotation::cur()), // slot address of memory word
                0.expr(),
                0.expr(),
                meta.query_advice(value_word_rlc, Rotation::cur()),
                0.expr(),
                0.expr(),
                0.expr(),
            ]
            .into_iter()
            .zip(rw_table.table_exprs(meta).into_iter())
            .map(|(arg, table)| (cond.clone() * arg, table))
            .collect()
        });

        meta.lookup_any("TxLog word lookup", |meta| {
            let cond = meta.query_fixed(q_enable, Rotation::cur())
                * tag.value_equals(CopyDataType::TxLog, Rotation::cur())(meta)
                * not::expr(is_word_continue.is_lt(meta, None));

            vec![
                1.expr(),
                meta.query_advice(rw_counter, Rotation::cur()),
                1.expr(),
                RwTableTag::TxLog.expr(),
                meta.query_advice(id, Rotation::cur()), // tx_id
                meta.query_advice(addr, Rotation::cur()), // byte_index || field_tag || log_id
                0.expr(),
                0.expr(),
                meta.query_advice(value_word_rlc, Rotation::cur()),
                0.expr(),
                0.expr(),
                0.expr(),
            ]
            .into_iter()
            .zip(rw_table.table_exprs(meta).into_iter())
            .map(|(arg, table)| (cond.clone() * arg, table))
            .collect()
        });

        meta.lookup_any("Bytecode lookup", |meta| {
            let cond = meta.query_fixed(q_enable, Rotation::cur())
<<<<<<< HEAD
                * tag.value_equals(CopyDataType::Bytecode, Rotation::cur())(meta)
                * non_pad_non_mask.is_lt(meta, None);

=======
                * meta.query_advice(is_bytecode, Rotation::cur())
                * not::expr(meta.query_advice(is_pad, Rotation::cur()));
>>>>>>> 79caaf43
            vec![
                1.expr(),
                meta.query_advice(id, Rotation::cur()),
                BytecodeFieldTag::Byte.expr(),
                meta.query_advice(addr, Rotation::cur()),
                meta.query_advice(is_code, Rotation::cur()),
                meta.query_advice(value, Rotation::cur()),
            ]
            .into_iter()
            .zip_eq(bytecode_table.table_exprs(meta).into_iter())
            .map(|(arg, table)| (cond.clone() * arg, table))
            .collect()
        });

        meta.lookup_any("Tx calldata lookup", |meta| {
            let cond = meta.query_fixed(q_enable, Rotation::cur())
                * meta.query_advice(is_tx_calldata, Rotation::cur())
                * not::expr(meta.query_advice(is_pad, Rotation::cur()));

            vec![
                1.expr(),
                meta.query_advice(id, Rotation::cur()),
                TxContextFieldTag::CallData.expr(),
                meta.query_advice(addr, Rotation::cur()),
                meta.query_advice(value, Rotation::cur()),
            ]
            .into_iter()
            .zip(tx_table.table_exprs(meta).into_iter())
            .map(|(arg, table)| (cond.clone() * arg, table))
            .collect()
        });

        Self {
            q_step,
            is_last,
            value,
            value_word_rlc,
            rlc_acc_read,
            rlc_acc_write,
            word_index,
            addr_slot,
            mask,
            value_acc,
            is_pad,
            is_code,
            is_precompiled,
            is_tx_calldata,
            is_bytecode,
            is_memory,
            q_enable,
            addr_lt_addr_end,
            is_word_continue,
            non_pad_non_mask,
            copy_table,
            tx_table,
            rw_table,
            bytecode_table,
        }
    }
}

impl<F: Field> CopyCircuitConfig<F> {
    /// Assign an individual copy event to the Copy Circuit.
    pub fn assign_copy_event(
        &self,
        region: &mut Region<F>,
        offset: &mut usize,
        tag_chip: &BinaryNumberChip<F, CopyDataType, 4>,
        lt_chip: &LtChip<F, 8>,
        lt_word_end_chip: &LtChip<F, 1>,
        non_pad_non_mask_chip: &LtChip<F, 1>,
        challenges: Challenges<Value<F>>,
        copy_event: &CopyEvent,
    ) -> Result<(), Error> {
        for (step_idx, (tag, table_row, circuit_row)) in
            CopyTable::assignments(copy_event, challenges)
                .iter()
                .enumerate()
        {
            let is_read = step_idx % 2 == 0;

            region.assign_fixed(
                || format!("q_enable at row: {}", offset),
                self.q_enable,
                *offset,
                || Value::known(F::one()),
            )?;

            // Copy table assignments
            for (&column, &(value, label)) in
                <CopyTable as LookupTable<F>>::advice_columns(&self.copy_table)
                    .iter()
                    .zip_eq(table_row)
            {
                // Leave sr_addr_end and bytes_left unassigned when !is_read
                if !is_read && (label == "src_addr_end" || label == "bytes_left") {
                } else {
                    region.assign_advice(
                        || format!("{} at row: {}", label, offset),
                        column,
                        *offset,
                        || value,
                    )?;
                }
            }

            // q_step
            if is_read {
                self.q_step.enable(region, *offset)?;
            }
            // q_enable
            region.assign_fixed(
                || "q_enable",
                self.q_enable,
                *offset,
                || Value::known(F::one()),
            )?;

            // is_last, value, is_pad, is_code
            for (column, &(value, label)) in [
                self.is_last,
                self.value,
                self.value_word_rlc,
                self.rlc_acc_read,
                self.rlc_acc_write,
                self.value_acc,
                self.is_pad,
                self.is_code,
                self.mask,
                self.word_index,
                self.addr_slot,
            ]
            .iter()
            .zip_eq(circuit_row)
            {
                region.assign_advice(
                    || format!("{} at row: {}", label, *offset),
                    *column,
                    *offset,
                    || value,
                )?;
            }

            // tag
            tag_chip.assign(region, *offset, tag)?;

            // lt chip
            if is_read {
                lt_chip.assign(
                    region,
                    *offset,
                    F::from(copy_event.src_addr + u64::try_from(step_idx).unwrap() / 2u64),
                    F::from(copy_event.src_addr_end),
                )?;
            }

<<<<<<< HEAD
            lt_word_end_chip.assign(
                region,
                *offset,
                F::from((step_idx as u64 / 2) % 32), // word index
                F::from(31u64),
            )?;

            let mut pad = F::zero();
            circuit_row[6].0.map(|f: F| pad = f);
            let mut mask = F::zero();
            circuit_row[8].0.map(|f: F| mask = f);

            // todo: debug info will remove it later
            let sum: F = pad + mask;
            //println!("pad + sum: {:?} offset : {}", sum, offset);

            non_pad_non_mask_chip.assign(
                region,
                *offset,
                pad + mask, // is_pad + mask
                F::from(1u64),
=======
            // if the memory copy operation is related to precompile calls.
            let is_precompiled = CopyDataType::precompile_types().contains(tag);
            region.assign_advice(
                || format!("is_precompiled at row: {}", *offset),
                self.is_precompiled,
                *offset,
                || Value::known(F::from(is_precompiled)),
            )?;
            region.assign_advice(
                || format!("is_tx_calldata at row: {}", *offset),
                self.is_tx_calldata,
                *offset,
                || Value::known(F::from(tag.eq(&CopyDataType::TxCalldata))),
            )?;
            region.assign_advice(
                || format!("is_bytecode at row: {}", *offset),
                self.is_bytecode,
                *offset,
                || Value::known(F::from(tag.eq(&CopyDataType::Bytecode))),
            )?;
            region.assign_advice(
                || format!("is_memory at row: {}", *offset),
                self.is_memory,
                *offset,
                || Value::known(F::from(tag.eq(&CopyDataType::Memory))),
>>>>>>> 79caaf43
            )?;

            *offset += 1;
        }

        Ok(())
    }

    /// Assign vec of copy events
    pub fn assign_copy_events(
        &self,
        layouter: &mut impl Layouter<F>,
        copy_events: &[CopyEvent],
        max_copy_rows: usize,
        challenges: Challenges<Value<F>>,
    ) -> Result<(), Error> {
        let copy_rows_needed = copy_events.iter().map(|c| c.bytes.len() * 2).sum::<usize>();

        // The `+ 2` is used to take into account the two extra empty copy rows needed
        // to satisfy the query at `Rotation(2)` performed inside of the
        // `rows[2].value == rows[0].value * r + rows[1].value` requirement in the RLC
        // Accumulation gate.
        assert!(
            copy_rows_needed + 2 <= max_copy_rows,
            "copy rows not enough {} vs {}",
            copy_rows_needed,
            max_copy_rows
        );

        let tag_chip = BinaryNumberChip::construct(self.copy_table.tag);
        let lt_chip = LtChip::construct(self.addr_lt_addr_end);
        let lt_word_end_chip: LtChip<F, 1> = LtChip::construct(self.is_word_continue);
        let non_pad_non_mask_chip: LtChip<F, 1> = LtChip::construct(self.non_pad_non_mask);

        layouter.assign_region(
            || "assign copy table",
            |mut region| {
                region.name_column(|| "is_last", self.is_last);
                region.name_column(|| "value", self.value);
                region.name_column(|| "value_wrod_rlc", self.value_word_rlc);
                region.name_column(|| "word_index", self.word_index);
                region.name_column(|| "addr_slot", self.addr_slot);
                region.name_column(|| "mask", self.mask);
                region.name_column(|| "is_code", self.is_code);
                region.name_column(|| "is_pad", self.is_pad);

                let mut offset = 0;
                for (ev_idx, copy_event) in copy_events.iter().enumerate() {
                    log::trace!(
                        "offset is {} before {}th copy event(bytes len: {}): {:?}",
                        offset,
                        ev_idx,
                        copy_event.bytes.len(),
                        {
                            let mut copy_event = copy_event.clone();
                            copy_event.bytes.clear();
                            copy_event
                        }
                    );
                    self.assign_copy_event(
                        &mut region,
                        &mut offset,
                        &tag_chip,
                        &lt_chip,
                        &lt_word_end_chip,
                        &non_pad_non_mask_chip,
                        challenges,
                        copy_event,
                    )?;
                    log::trace!("offset after {}th copy event: {}", ev_idx, offset);
                }

                for _ in 0..max_copy_rows - copy_rows_needed - 2 {
                    self.assign_padding_row(
                        &mut region,
                        &mut offset,
                        false,
                        &tag_chip,
                        &lt_chip,
                        &lt_word_end_chip,
                        &non_pad_non_mask_chip,
                    )?;
                }

                self.assign_padding_row(
                    &mut region,
                    &mut offset,
                    true,
                    &tag_chip,
                    &lt_chip,
                    &lt_word_end_chip,
                    &non_pad_non_mask_chip,
                )?;
                self.assign_padding_row(
                    &mut region,
                    &mut offset,
                    true,
                    &tag_chip,
                    &lt_chip,
                    &lt_word_end_chip,
                    &non_pad_non_mask_chip,
                )?;

                Ok(())
            },
        )
    }

    fn assign_padding_row(
        &self,
        region: &mut Region<F>,
        offset: &mut usize,
        is_last_two: bool,
        tag_chip: &BinaryNumberChip<F, CopyDataType, 4>,
        lt_chip: &LtChip<F, 8>,
        lt_word_end_chip: &LtChip<F, 1>,
        non_pad_non_mask_chip: &LtChip<F, 1>,
    ) -> Result<(), Error> {
        if !is_last_two {
            // q_enable
            region.assign_fixed(
                || "q_enable",
                self.q_enable,
                *offset,
                || Value::known(F::one()),
            )?;
            // q_step
            if *offset % 2 == 0 {
                self.q_step.enable(region, *offset)?;
            }
        }

        // is_first
        region.assign_advice(
            || format!("assign is_first {}", *offset),
            self.copy_table.is_first,
            *offset,
            || Value::known(F::zero()),
        )?;
        // is_last
        region.assign_advice(
            || format!("assign is_last {}", *offset),
            self.is_last,
            *offset,
            || Value::known(F::zero()),
        )?;
        // id
        region.assign_advice(
            || format!("assign id {}", *offset),
            self.copy_table.id,
            *offset,
            || Value::known(F::zero()),
        )?;
        // addr
        region.assign_advice(
            || format!("assign addr {}", *offset),
            self.copy_table.addr,
            *offset,
            || Value::known(F::zero()),
        )?;
        // src_addr_end
        region.assign_advice(
            || format!("assign src_addr_end {}", *offset),
            self.copy_table.src_addr_end,
            *offset,
            || Value::known(F::one()),
        )?;
        // bytes_left
        region.assign_advice(
            || format!("assign bytes_left {}", *offset),
            self.copy_table.bytes_left,
            *offset,
            || Value::known(F::zero()),
        )?;
        // value
        region.assign_advice(
            || format!("assign value {}", *offset),
            self.value,
            *offset,
            || Value::known(F::zero()),
        )?;
        // value_wrod_rlc
        region.assign_advice(
            || format!("assign value_wrod_rlc {}", *offset),
            self.value_word_rlc,
            *offset,
            || Value::known(F::zero()),
        )?;
        // word_index
        region.assign_advice(
            || format!("assign word_index {}", *offset),
            self.word_index,
            *offset,
            || Value::known(F::zero()),
        )?;
        // addr_slot
        region.assign_advice(
            || format!("assign addr_slot {}", *offset),
            self.addr_slot,
            *offset,
            || Value::known(F::zero()),
        )?;
        // mask
        region.assign_advice(
            || format!("assign mask {}", *offset),
            self.mask,
            *offset,
            || Value::known(F::one()),
        )?;

        // value_acc
        region.assign_advice(
            || format!("assign value_acc {}", *offset),
            self.value_acc,
            *offset,
            || Value::known(F::zero()),
        )?;
        // rlc_acc
        region.assign_advice(
            || format!("assign rlc_acc {}", *offset),
            self.copy_table.rlc_acc,
            *offset,
            || Value::known(F::zero()),
        )?;
        // is_code
        region.assign_advice(
            || format!("assign is_code {}", *offset),
            self.is_code,
            *offset,
            || Value::known(F::zero()),
        )?;
        // is_pad
        region.assign_advice(
            || format!("assign is_pad {}", *offset),
            self.is_pad,
            *offset,
            || Value::known(F::zero()),
        )?;
        // rw_counter
        region.assign_advice(
            || format!("assign rw_counter {}", *offset),
            self.copy_table.rw_counter,
            *offset,
            || Value::known(F::zero()),
        )?;
        // rwc_inc_left
        region.assign_advice(
            || format!("assign rwc_inc_left {}", *offset),
            self.copy_table.rwc_inc_left,
            *offset,
            || Value::known(F::zero()),
        )?;
        // tag
        tag_chip.assign(region, *offset, &CopyDataType::Padding)?;
        // Assign LT gadget
        lt_chip.assign(region, *offset, F::zero(), F::one())?;
<<<<<<< HEAD
        lt_word_end_chip.assign(region, *offset, F::zero(), F::from(31u64))?;
        non_pad_non_mask_chip.assign(region, *offset, F::one(), F::one())?;
=======
        for column in [
            self.is_precompiled,
            self.is_tx_calldata,
            self.is_bytecode,
            self.is_memory,
        ] {
            region.assign_advice(
                || format!("assigning padding row: {}", *offset),
                column,
                *offset,
                || Value::known(F::zero()),
            )?;
        }
>>>>>>> 79caaf43

        *offset += 1;

        Ok(())
    }
}

/// Struct for external data, specifies values for related lookup tables
#[derive(Clone, Debug, Default)]
pub struct ExternalData {
    /// TxCircuit -> max_txs
    pub max_txs: usize,
    /// TxCircuit -> max_calldata
    pub max_calldata: usize,
    /// TxCircuit -> txs
    pub txs: Vec<Transaction>,
    /// StateCircuit -> max_rws
    pub max_rws: usize,
    /// StateCircuit -> rws
    pub rws: RwMap,
    /// BytecodeCircuit -> bytecodes
    pub bytecodes: BTreeMap<Word, Bytecode>,
}

/// Copy Circuit
#[derive(Clone, Debug, Default)]
pub struct CopyCircuit<F: Field> {
    /// Copy events
    pub copy_events: Vec<CopyEvent>,
    /// Max number of rows in copy circuit
    pub max_copy_rows: usize,
    _marker: PhantomData<F>,
    /// Data for external lookup tables
    pub external_data: ExternalData,
}

impl<F: Field> CopyCircuit<F> {
    /// Return a new CopyCircuit
    pub fn new(copy_events: Vec<CopyEvent>, max_copy_rows: usize) -> Self {
        Self {
            copy_events,
            max_copy_rows,
            _marker: PhantomData::default(),
            external_data: ExternalData::default(),
        }
    }

    /// Return a new CopyCircuit with external data
    pub fn new_with_external_data(
        copy_events: Vec<CopyEvent>,
        max_copy_rows: usize,
        external_data: ExternalData,
    ) -> Self {
        Self {
            copy_events,
            max_copy_rows,
            _marker: PhantomData::default(),
            external_data,
        }
    }

    /// Return a new CopyCircuit from a block without the external data required
    /// to assign lookup tables.  This constructor is only suitable to be
    /// used by the SuperCircuit, which already assigns the external lookup
    /// tables.
    pub fn new_from_block_no_external(block: &witness::Block<F>) -> Self {
        Self::new(
            block.copy_events.clone(),
            block.circuits_params.max_copy_rows,
        )
    }
}

impl<F: Field> SubCircuit<F> for CopyCircuit<F> {
    type Config = CopyCircuitConfig<F>;

    fn unusable_rows() -> usize {
        // No column queried at more than 3 distinct rotations, so returns 6 as
        // minimum unusable rows.
        6
    }

    fn new_from_block(block: &witness::Block<F>) -> Self {
        Self::new_with_external_data(
            block.copy_events.clone(),
            block.circuits_params.max_copy_rows,
            ExternalData {
                max_txs: block.circuits_params.max_txs,
                max_calldata: block.circuits_params.max_calldata,
                txs: block.txs.clone(),
                max_rws: block.circuits_params.max_rws,
                rws: block.rws.clone(),
                bytecodes: block.bytecodes.clone(),
            },
        )
    }

    /// Return the minimum number of rows required to prove the block
    fn min_num_rows_block(block: &witness::Block<F>) -> (usize, usize) {
        (
            block
                .copy_events
                .iter()
                .map(|c| c.bytes.len() * 2)
                .sum::<usize>()
                + 2,
            block.circuits_params.max_copy_rows,
        )
    }

    /// Make the assignments to the CopyCircuit
    fn synthesize_sub(
        &self,
        config: &Self::Config,
        challenges: &Challenges<Value<F>>,
        layouter: &mut impl Layouter<F>,
    ) -> Result<(), Error> {
        config.assign_copy_events(layouter, &self.copy_events, self.max_copy_rows, *challenges)
    }
}

<<<<<<< HEAD
#[cfg(any(feature = "test", test, feature = "test-circuits"))]
impl<F: Field> Circuit<F> for CopyCircuit<F> {
    type Config = (CopyCircuitConfig<F>, Challenges<Challenge>);
    type FloorPlanner = SimpleFloorPlanner;

    fn without_witnesses(&self) -> Self {
        Self::default()
    }

    fn configure(meta: &mut ConstraintSystem<F>) -> Self::Config {
        let tx_table = TxTable::construct(meta);
        let rw_table = RwTable::construct(meta);
        let bytecode_table = BytecodeTable::construct(meta);
        let q_enable = meta.fixed_column();
        let copy_table = CopyTable::construct(meta, q_enable);
        let challenges = Challenges::construct(meta);
        let challenge_exprs = challenges.exprs(meta);

        (
            CopyCircuitConfig::new(
                meta,
                CopyCircuitConfigArgs {
                    tx_table,
                    rw_table,
                    bytecode_table,
                    copy_table,
                    q_enable,
                    challenges: challenge_exprs,
                },
            ),
            challenges,
        )
    }

    fn synthesize(
        &self,
        config: Self::Config,
        mut layouter: impl Layouter<F>,
    ) -> Result<(), halo2_proofs::plonk::Error> {
        let challenge_values = config.1.values(&layouter);

        config.0.tx_table.load(
            &mut layouter,
            &self.external_data.txs,
            self.external_data.max_txs,
            self.external_data.max_calldata,
            0,
            &challenge_values,
        )?;

        config.0.rw_table.load(
            &mut layouter,
            &self.external_data.rws.table_assignments(),
            self.external_data.max_rws,
            challenge_values.evm_word(),
        )?;

        config.0.bytecode_table.load(
            &mut layouter,
            self.external_data.bytecodes.values(),
            &challenge_values,
        )?;
        self.synthesize_sub(&config.0, &challenge_values, &mut layouter)
    }
}

/// Dev helpers
#[cfg(any(feature = "test", test))]
pub mod dev {
    use crate::{copy_circuit::*, witness::Block};
    use halo2_proofs::dev::{MockProver, VerifyFailure};

    /// Test copy circuit from copy events and test data
    pub fn test_copy_circuit<F: Field>(
        k: u32,
        copy_events: Vec<CopyEvent>,
        max_copy_rows: usize,
        external_data: ExternalData,
    ) -> Result<(), Vec<VerifyFailure>> {
        let circuit =
            CopyCircuit::<F>::new_with_external_data(copy_events, max_copy_rows, external_data);

        let prover = MockProver::<F>::run(k, &circuit, vec![]).unwrap();
        prover.verify_par()
    }

    /// Test copy circuit with the provided block witness
    pub fn test_copy_circuit_from_block<F: Field>(
        k: u32,
        block: Block<F>,
    ) -> Result<(), Vec<VerifyFailure>> {
        test_copy_circuit::<F>(
            k,
            block.copy_events,
            block.circuits_params.max_copy_rows,
            ExternalData {
                max_txs: block.circuits_params.max_txs,
                max_calldata: block.circuits_params.max_calldata,
                txs: block.txs,
                max_rws: block.circuits_params.max_rws,
                rws: block.rws,
                bytecodes: block.bytecodes,
            },
        )
    }
}

#[cfg(test)]
mod tests {
    use super::dev::test_copy_circuit_from_block;
    use crate::{
        copy_circuit::CopyCircuit,
        evm_circuit::{test::rand_bytes, witness::block_convert},
    };
    use bus_mapping::{
        circuit_input_builder::{CircuitInputBuilder, CircuitsParams},
        evm::{gen_sha3_code, MemoryKind},
        mock::BlockData,
    };
    use eth_types::{bytecode, geth_types::GethData, ToWord, Word};
    use halo2_proofs::{
        dev::{MockProver, VerifyFailure},
        halo2curves::bn256::Fr,
    };
    use mock::{test_ctx::helpers::account_0_code_account_1_no_code, TestContext, MOCK_ACCOUNTS};
    use pretty_assertions::assert_eq;

    fn gen_calldatacopy_data() -> CircuitInputBuilder {
        // let length = 0x0fffusize;
        let length = 0x0fusize;

        let code = bytecode! {
            PUSH32(Word::from(length)) //length
            PUSH32(Word::from(0x00))  //dataOffset
            PUSH32(Word::from(0x00))  //memOffset
            CALLDATACOPY
            STOP
        };
        let calldata = rand_bytes(length);
        let test_ctx = TestContext::<2, 1>::new(
            None,
            account_0_code_account_1_no_code(code),
            |mut txs, accs| {
                txs[0]
                    .from(accs[1].address)
                    .to(accs[0].address)
                    .input(calldata.into());
            },
            |block, _txs| block.number(0xcafeu64),
        )
        .unwrap();
        let block: GethData = test_ctx.into();
        let mut builder = BlockData::new_from_geth_data_with_params(
            block.clone(),
            CircuitsParams {
                max_rws: 8192,
                max_copy_rows: 8192 + 2,
                max_calldata: 5000,
                ..Default::default()
            },
        )
        .new_circuit_input_builder();
        builder
            .handle_block(&block.eth_block, &block.geth_traces)
            .unwrap();
        builder
    }

    fn gen_codecopy_data() -> CircuitInputBuilder {
        let code = bytecode! {
            PUSH32(Word::from(0x100)) // length
            PUSH32(Word::from(0x00)) // codeOffset
            PUSH32(Word::from(0x00)) // memOffset
            CODECOPY
            STOP
        };
        let test_ctx = TestContext::<2, 1>::simple_ctx_with_bytecode(code).unwrap();
        let block: GethData = test_ctx.into();
        let mut builder = BlockData::new_from_geth_data(block.clone()).new_circuit_input_builder();
        builder
            .handle_block(&block.eth_block, &block.geth_traces)
            .unwrap();
        builder
    }

    fn gen_returndatacopy_data() -> CircuitInputBuilder {
        let (addr_a, addr_b) = (mock::MOCK_ACCOUNTS[0], mock::MOCK_ACCOUNTS[1]);

        let pushdata = (0..32).collect::<Vec<u8>>();
        let code_b = bytecode! {
            PUSH32(Word::from_big_endian(&pushdata))
            PUSH32(0x0)
            MSTORE

            PUSH32(0x10)
            PUSH32(0x0)
            RETURN
            STOP
        };

        let memdata = (0..32).rev().collect::<Vec<u8>>();
        let code_a = bytecode! {
            PUSH32(Word::from_big_endian(&memdata))
            PUSH32(0x20)
            MSTORE

            PUSH32(0x10) // retLength
            PUSH32(0x0) // retOffset
            PUSH1(0x00) // argsLength
            PUSH1(0x00) // argsOffset
            PUSH1(0x00) // value
            PUSH32(addr_b.to_word()) // addr
            PUSH32(0x1_0000) // gas
            CALL
            PUSH32(0x10) // size
            PUSH32(0x0) // offset
            PUSH32(0x20) // dest_offset
            RETURNDATACOPY
            STOP
        };

        let test_ctx = TestContext::<3, 1>::new(
            None,
            |accs| {
                accs[0].address(addr_a).code(code_a);
                accs[1].address(addr_b).code(code_b);
                accs[2]
                    .address(mock::MOCK_ACCOUNTS[2])
                    .balance(Word::from(1u64 << 30));
            },
            |mut txs, accs| {
                txs[0].to(accs[0].address).from(accs[2].address);
            },
            |block, _tx| block,
        )
        .unwrap();

        let block: GethData = test_ctx.into();
        let mut builder = BlockData::new_from_geth_data(block.clone()).new_circuit_input_builder();
        builder
            .handle_block(&block.eth_block, &block.geth_traces)
            .unwrap();
        builder
    }

    fn gen_extcodecopy_data() -> CircuitInputBuilder {
        let external_address = MOCK_ACCOUNTS[0];
        let code = bytecode! {
            PUSH1(0x30usize)
            PUSH1(0x0usize)
            PUSH1(0x0usize)
            PUSH20(external_address.to_word())
            EXTCODECOPY
            STOP
        };
        let code_ext = rand_bytes(0x0fffusize);
        let test_ctx = TestContext::<3, 1>::new(
            None,
            |accs| {
                accs[0].address(MOCK_ACCOUNTS[1]).code(code.clone());

                accs[1].address(external_address).code(code_ext.clone());

                accs[2]
                    .address(MOCK_ACCOUNTS[2])
                    .balance(Word::from(1u64 << 20));
            },
            |mut txs, accs| {
                txs[0].to(accs[0].address).from(accs[2].address);
            },
            |block, _tx| block.number(0xcafeu64),
        )
        .unwrap();
        let block: GethData = test_ctx.into();
        let mut builder = BlockData::new_from_geth_data(block.clone()).new_circuit_input_builder();
        builder
            .handle_block(&block.eth_block, &block.geth_traces)
            .unwrap();
        builder
    }

    fn gen_sha3_data() -> CircuitInputBuilder {
        let (code, _) = gen_sha3_code(0x20, 0x200, MemoryKind::EqualToSize);
        let test_ctx = TestContext::<2, 1>::simple_ctx_with_bytecode(code).unwrap();
        let block: GethData = test_ctx.into();
        let mut builder = BlockData::new_from_geth_data_with_params(
            block.clone(),
            CircuitsParams {
                max_rws: 2000,
                max_copy_rows: 0x200 * 2 + 200,
                ..Default::default()
            },
        )
        .new_circuit_input_builder();
        builder
            .handle_block(&block.eth_block, &block.geth_traces)
            .unwrap();
        builder
    }

    fn gen_tx_log_data() -> CircuitInputBuilder {
        let code = bytecode! {
            PUSH32(200)         // value
            PUSH32(0)           // offset
            MSTORE
            PUSH32(Word::MAX)   // topic
            PUSH1(32)           // length
            PUSH1(0)            // offset
            LOG1
            STOP
        };
        let test_ctx = TestContext::<2, 1>::simple_ctx_with_bytecode(code).unwrap();
        let block: GethData = test_ctx.into();
        let mut builder = BlockData::new_from_geth_data(block.clone()).new_circuit_input_builder();
        builder
            .handle_block(&block.eth_block, &block.geth_traces)
            .unwrap();
        builder
    }

    fn gen_create_data() -> CircuitInputBuilder {
        let code = bytecode! {
            PUSH21(Word::from("6B6020600060003760206000F3600052600C6014F3"))
            PUSH1(0)
            MSTORE

            PUSH1 (0xef) // salt
            PUSH1 (0x15) // size
            PUSH1 (0xB) // offset
            PUSH1 (0)   // value
            CREATE2
            STOP
        };

        let test_ctx = TestContext::<2, 1>::simple_ctx_with_bytecode(code).unwrap();
        let block: GethData = test_ctx.into();
        let mut builder = BlockData::new_from_geth_data(block.clone()).new_circuit_input_builder();
        builder
            .handle_block(&block.eth_block, &block.geth_traces)
            .unwrap();
        builder
    }

    fn gen_return_data() -> CircuitInputBuilder {
        let code = bytecode! {
            PUSH21(Word::from("6B6020600060003760206000F3600052600C6014F3"))
            PUSH1(0)
            MSTORE
            PUSH2(0x10)
            PUSH1(0)
            RETURN
        };

        let test_ctx = TestContext::<2, 1>::simple_ctx_with_bytecode(code).unwrap();
        let block: GethData = test_ctx.into();
        let mut builder = BlockData::new_from_geth_data(block.clone()).new_circuit_input_builder();
        builder
            .handle_block(&block.eth_block, &block.geth_traces)
            .unwrap();
        builder
    }

    #[test]
    fn copy_circuit_valid_calldatacopy() {
        let builder = gen_calldatacopy_data();
        let block = block_convert::<Fr>(&builder.block, &builder.code_db).unwrap();
        assert_eq!(test_copy_circuit_from_block(14, block), Ok(()));
    }

    #[test]
    fn copy_circuit_valid_codecopy() {
        let builder = gen_codecopy_data();
        let block = block_convert::<Fr>(&builder.block, &builder.code_db).unwrap();
        assert_eq!(test_copy_circuit_from_block(10, block), Ok(()));
    }

    #[test]
    fn copy_circuit_valid_returndatacopy() {
        let builder = gen_returndatacopy_data();
        let block = block_convert::<Fr>(&builder.block, &builder.code_db).unwrap();
        assert_eq!(test_copy_circuit_from_block(10, block), Ok(()));
    }

    #[test]
    fn copy_circuit_valid_extcodecopy() {
        let builder = gen_extcodecopy_data();
        let block = block_convert::<Fr>(&builder.block, &builder.code_db).unwrap();
        assert_eq!(test_copy_circuit_from_block(14, block), Ok(()));
    }

    #[test]
    fn copy_circuit_valid_sha3() {
        let builder = gen_sha3_data();
        let block = block_convert::<Fr>(&builder.block, &builder.code_db).unwrap();
        assert_eq!(test_copy_circuit_from_block(14, block), Ok(()));
    }

    #[test]
    fn copy_circuit_valid_tx_log() {
        let builder = gen_tx_log_data();
        let block = block_convert::<Fr>(&builder.block, &builder.code_db).unwrap();
        assert_eq!(test_copy_circuit_from_block(10, block), Ok(()));
    }

    #[test]
    fn copy_circuit_valid_create() {
        let builder = gen_create_data();
        let block = block_convert::<Fr>(&builder.block, &builder.code_db).unwrap();
        assert_eq!(test_copy_circuit_from_block(10, block), Ok(()));
    }

    #[test]
    fn copy_circuit_valid_return() {
        let builder = gen_return_data();
        let block = block_convert::<Fr>(&builder.block, &builder.code_db).unwrap();
        assert_eq!(test_copy_circuit_from_block(10, block), Ok(()));
    }

    #[test]
    fn copy_circuit_invalid_calldatacopy() {
        let mut builder = gen_calldatacopy_data();

        // modify first byte of first copy event
        builder.block.copy_events[0].bytes[0].0 =
            builder.block.copy_events[0].bytes[0].0.wrapping_add(1);

        let block = block_convert::<Fr>(&builder.block, &builder.code_db).unwrap();

        assert_error_matches(
            test_copy_circuit_from_block(14, block),
            vec!["Memory word lookup", "Tx calldata lookup"],
        );
    }

    #[test]
    fn copy_circuit_invalid_codecopy() {
        let mut builder = gen_codecopy_data();

        // modify first byte of first copy event
        builder.block.copy_events[0].bytes[0].0 =
            builder.block.copy_events[0].bytes[0].0.wrapping_add(1);

        let block = block_convert::<Fr>(&builder.block, &builder.code_db).unwrap();

        assert_error_matches(
            test_copy_circuit_from_block(10, block),
            vec!["Memory word lookup", "Bytecode lookup"],
        );
    }

    #[test]
    fn copy_circuit_invalid_extcodecopy() {
        let mut builder = gen_extcodecopy_data();

        // modify first byte of first copy event
        builder.block.copy_events[0].bytes[0].0 =
            builder.block.copy_events[0].bytes[0].0.wrapping_add(1);

        let block = block_convert::<Fr>(&builder.block, &builder.code_db).unwrap();

        assert_error_matches(
            test_copy_circuit_from_block(14, block),
            vec!["Memory word lookup", "Bytecode lookup"],
        );
    }

    #[test]
    fn copy_circuit_invalid_sha3() {
        let mut builder = gen_sha3_data();

        // modify first byte of first copy event
        builder.block.copy_events[0].bytes[0].0 =
            builder.block.copy_events[0].bytes[0].0.wrapping_add(1);

        let block = block_convert::<Fr>(&builder.block, &builder.code_db).unwrap();

        assert_error_matches(
            test_copy_circuit_from_block(14, block),
            vec!["Memory word lookup"],
        );
    }

    #[test]
    fn copy_circuit_invalid_tx_log() {
        let mut builder = gen_tx_log_data();

        // modify first byte of first copy event
        builder.block.copy_events[0].bytes[0].0 =
            builder.block.copy_events[0].bytes[0].0.wrapping_add(1);

        let block = block_convert::<Fr>(&builder.block, &builder.code_db).unwrap();

        assert_error_matches(
            test_copy_circuit_from_block(10, block),
            vec!["Memory word lookup", "TxLog word lookup"],
        );
    }

    #[test]
    fn variadic_size_check() {
        let builder = gen_tx_log_data();
        let block1 = block_convert::<Fr>(&builder.block, &builder.code_db).unwrap();

        let block: GethData = TestContext::<0, 0>::new(None, |_| {}, |_, _| {}, |b, _| b)
            .unwrap()
            .into();
        let mut builder =
            BlockData::new_from_geth_data_with_params(block.clone(), CircuitsParams::default())
                .new_circuit_input_builder();
        builder
            .handle_block(&block.eth_block, &block.geth_traces)
            .unwrap();
        let block2 = block_convert::<Fr>(&builder.block, &builder.code_db).unwrap();

        let circuit =
            CopyCircuit::<Fr>::new(block1.copy_events, block1.circuits_params.max_copy_rows);
        let prover1 = MockProver::<Fr>::run(14, &circuit, vec![]).unwrap();

        let circuit = CopyCircuit::<Fr>::new(
            block2.copy_events.clone(),
            block2.circuits_params.max_copy_rows,
        );
        let prover2 = MockProver::<Fr>::run(14, &circuit, vec![]).unwrap();

        assert_eq!(prover1.fixed(), prover2.fixed());
        assert_eq!(prover1.permutation(), prover2.permutation());
    }

    fn assert_error_matches(result: Result<(), Vec<VerifyFailure>>, names: Vec<&str>) {
        let errors = result.expect_err("result is not an error");
        assert_eq!(errors.len(), names.len(), "{:?}", errors);
        for i in 0..names.len() {
            match &errors[i] {
                VerifyFailure::Lookup {
                    name: lookup_name, ..
                } => {
                    assert_eq!(lookup_name, &names[i])
                }
                VerifyFailure::ConstraintNotSatisfied { .. } => panic!(),
                VerifyFailure::CellNotAssigned { .. } => panic!(),
                VerifyFailure::ConstraintPoisoned { .. } => panic!(),
                VerifyFailure::Permutation { .. } => panic!(),
            }
        }
    }
}

=======
>>>>>>> 79caaf43
#[cfg(test)]
mod copy_circuit_stats {
    use crate::{
        evm_circuit::step::ExecutionState,
        stats::{bytecode_prefix_op_big_rws, print_circuit_stats_by_states},
    };

    /// Prints the stats of Copy circuit per execution state.  See
    /// `print_circuit_stats_by_states` for more details.
    ///
    /// Run with:
    /// `cargo test -p zkevm-circuits --release --all-features
    /// get_evm_states_stats -- --nocapture --ignored`
    #[ignore]
    #[test]
    fn get_copy_states_stats() {
        print_circuit_stats_by_states(
            |state| {
                // TODO: Enable CREATE/CREATE2 once they are supported
                matches!(
                    state,
                    ExecutionState::RETURNDATACOPY
                        | ExecutionState::CODECOPY
                        | ExecutionState::LOG
                        | ExecutionState::CALLDATACOPY
                        | ExecutionState::EXTCODECOPY
                        | ExecutionState::RETURN_REVERT
                )
            },
            bytecode_prefix_op_big_rws,
            |block, _, _| {
                assert!(block.copy_events.len() <= 1);
                block
                    .copy_events
                    .iter()
                    .map(|c| c.bytes.len() * 2)
                    .sum::<usize>()
            },
        );
    }
}<|MERGE_RESOLUTION|>--- conflicted
+++ resolved
@@ -19,11 +19,7 @@
 use gadgets::{
     binary_number::BinaryNumberChip,
     less_than::{LtChip, LtConfig, LtInstruction},
-<<<<<<< HEAD
-    util::{and, not, or, select, Expr},
-=======
-    util::{and, not, or, sum, Expr},
->>>>>>> 79caaf43
+    util::{and, not, or, select, sum, Expr},
 };
 use halo2_proofs::{
     circuit::{Layouter, Region, Value},
@@ -31,11 +27,7 @@
     poly::Rotation,
 };
 use itertools::Itertools;
-<<<<<<< HEAD
-use std::{collections::HashMap, io::copy, marker::PhantomData};
-=======
 use std::{collections::BTreeMap, marker::PhantomData};
->>>>>>> 79caaf43
 
 #[cfg(feature = "onephase")]
 use halo2_proofs::plonk::FirstPhase as SecondPhase;
@@ -190,7 +182,6 @@
             |meta| meta.query_advice(src_addr_end, Rotation::cur()),
         );
 
-<<<<<<< HEAD
         let is_word_continue = LtChip::configure(
             meta,
             |meta| meta.query_selector(q_step),
@@ -207,7 +198,6 @@
             },
             |meta| 1.expr(),
         );
-=======
         meta.create_gate("is precompile", |meta| {
             let enabled = meta.query_fixed(q_enable, Rotation::cur());
             let is_precompile = meta.query_advice(is_precompiled, Rotation::cur());
@@ -264,7 +254,6 @@
                     * (is_memory - tag.value_equals(CopyDataType::Memory, Rotation::cur())(meta)),
             ]
         });
->>>>>>> 79caaf43
 
         meta.create_gate("verify row", |meta| {
             let mut cb = BaseConstraintBuilder::default();
@@ -588,13 +577,8 @@
         // memory word lookup
         meta.lookup_any("Memory word lookup", |meta| {
             let cond = meta.query_fixed(q_enable, Rotation::cur())
-<<<<<<< HEAD
                 * tag.value_equals(CopyDataType::Memory, Rotation::cur())(meta)
                 * not::expr(is_word_continue.is_lt(meta, None));
-=======
-                * meta.query_advice(is_memory, Rotation::cur())
-                * not::expr(meta.query_advice(is_pad, Rotation::cur()));
->>>>>>> 79caaf43
             vec![
                 1.expr(),
                 meta.query_advice(rw_counter, Rotation::cur()),
@@ -642,14 +626,9 @@
 
         meta.lookup_any("Bytecode lookup", |meta| {
             let cond = meta.query_fixed(q_enable, Rotation::cur())
-<<<<<<< HEAD
                 * tag.value_equals(CopyDataType::Bytecode, Rotation::cur())(meta)
                 * non_pad_non_mask.is_lt(meta, None);
 
-=======
-                * meta.query_advice(is_bytecode, Rotation::cur())
-                * not::expr(meta.query_advice(is_pad, Rotation::cur()));
->>>>>>> 79caaf43
             vec![
                 1.expr(),
                 meta.query_advice(id, Rotation::cur()),
@@ -806,7 +785,6 @@
                 )?;
             }
 
-<<<<<<< HEAD
             lt_word_end_chip.assign(
                 region,
                 *offset,
@@ -828,7 +806,7 @@
                 *offset,
                 pad + mask, // is_pad + mask
                 F::from(1u64),
-=======
+            )?;
             // if the memory copy operation is related to precompile calls.
             let is_precompiled = CopyDataType::precompile_types().contains(tag);
             region.assign_advice(
@@ -854,7 +832,6 @@
                 self.is_memory,
                 *offset,
                 || Value::known(F::from(tag.eq(&CopyDataType::Memory))),
->>>>>>> 79caaf43
             )?;
 
             *offset += 1;
@@ -1111,10 +1088,8 @@
         tag_chip.assign(region, *offset, &CopyDataType::Padding)?;
         // Assign LT gadget
         lt_chip.assign(region, *offset, F::zero(), F::one())?;
-<<<<<<< HEAD
         lt_word_end_chip.assign(region, *offset, F::zero(), F::from(31u64))?;
         non_pad_non_mask_chip.assign(region, *offset, F::one(), F::one())?;
-=======
         for column in [
             self.is_precompiled,
             self.is_tx_calldata,
@@ -1128,7 +1103,6 @@
                 || Value::known(F::zero()),
             )?;
         }
->>>>>>> 79caaf43
 
         *offset += 1;
 
@@ -1250,556 +1224,6 @@
     }
 }
 
-<<<<<<< HEAD
-#[cfg(any(feature = "test", test, feature = "test-circuits"))]
-impl<F: Field> Circuit<F> for CopyCircuit<F> {
-    type Config = (CopyCircuitConfig<F>, Challenges<Challenge>);
-    type FloorPlanner = SimpleFloorPlanner;
-
-    fn without_witnesses(&self) -> Self {
-        Self::default()
-    }
-
-    fn configure(meta: &mut ConstraintSystem<F>) -> Self::Config {
-        let tx_table = TxTable::construct(meta);
-        let rw_table = RwTable::construct(meta);
-        let bytecode_table = BytecodeTable::construct(meta);
-        let q_enable = meta.fixed_column();
-        let copy_table = CopyTable::construct(meta, q_enable);
-        let challenges = Challenges::construct(meta);
-        let challenge_exprs = challenges.exprs(meta);
-
-        (
-            CopyCircuitConfig::new(
-                meta,
-                CopyCircuitConfigArgs {
-                    tx_table,
-                    rw_table,
-                    bytecode_table,
-                    copy_table,
-                    q_enable,
-                    challenges: challenge_exprs,
-                },
-            ),
-            challenges,
-        )
-    }
-
-    fn synthesize(
-        &self,
-        config: Self::Config,
-        mut layouter: impl Layouter<F>,
-    ) -> Result<(), halo2_proofs::plonk::Error> {
-        let challenge_values = config.1.values(&layouter);
-
-        config.0.tx_table.load(
-            &mut layouter,
-            &self.external_data.txs,
-            self.external_data.max_txs,
-            self.external_data.max_calldata,
-            0,
-            &challenge_values,
-        )?;
-
-        config.0.rw_table.load(
-            &mut layouter,
-            &self.external_data.rws.table_assignments(),
-            self.external_data.max_rws,
-            challenge_values.evm_word(),
-        )?;
-
-        config.0.bytecode_table.load(
-            &mut layouter,
-            self.external_data.bytecodes.values(),
-            &challenge_values,
-        )?;
-        self.synthesize_sub(&config.0, &challenge_values, &mut layouter)
-    }
-}
-
-/// Dev helpers
-#[cfg(any(feature = "test", test))]
-pub mod dev {
-    use crate::{copy_circuit::*, witness::Block};
-    use halo2_proofs::dev::{MockProver, VerifyFailure};
-
-    /// Test copy circuit from copy events and test data
-    pub fn test_copy_circuit<F: Field>(
-        k: u32,
-        copy_events: Vec<CopyEvent>,
-        max_copy_rows: usize,
-        external_data: ExternalData,
-    ) -> Result<(), Vec<VerifyFailure>> {
-        let circuit =
-            CopyCircuit::<F>::new_with_external_data(copy_events, max_copy_rows, external_data);
-
-        let prover = MockProver::<F>::run(k, &circuit, vec![]).unwrap();
-        prover.verify_par()
-    }
-
-    /// Test copy circuit with the provided block witness
-    pub fn test_copy_circuit_from_block<F: Field>(
-        k: u32,
-        block: Block<F>,
-    ) -> Result<(), Vec<VerifyFailure>> {
-        test_copy_circuit::<F>(
-            k,
-            block.copy_events,
-            block.circuits_params.max_copy_rows,
-            ExternalData {
-                max_txs: block.circuits_params.max_txs,
-                max_calldata: block.circuits_params.max_calldata,
-                txs: block.txs,
-                max_rws: block.circuits_params.max_rws,
-                rws: block.rws,
-                bytecodes: block.bytecodes,
-            },
-        )
-    }
-}
-
-#[cfg(test)]
-mod tests {
-    use super::dev::test_copy_circuit_from_block;
-    use crate::{
-        copy_circuit::CopyCircuit,
-        evm_circuit::{test::rand_bytes, witness::block_convert},
-    };
-    use bus_mapping::{
-        circuit_input_builder::{CircuitInputBuilder, CircuitsParams},
-        evm::{gen_sha3_code, MemoryKind},
-        mock::BlockData,
-    };
-    use eth_types::{bytecode, geth_types::GethData, ToWord, Word};
-    use halo2_proofs::{
-        dev::{MockProver, VerifyFailure},
-        halo2curves::bn256::Fr,
-    };
-    use mock::{test_ctx::helpers::account_0_code_account_1_no_code, TestContext, MOCK_ACCOUNTS};
-    use pretty_assertions::assert_eq;
-
-    fn gen_calldatacopy_data() -> CircuitInputBuilder {
-        // let length = 0x0fffusize;
-        let length = 0x0fusize;
-
-        let code = bytecode! {
-            PUSH32(Word::from(length)) //length
-            PUSH32(Word::from(0x00))  //dataOffset
-            PUSH32(Word::from(0x00))  //memOffset
-            CALLDATACOPY
-            STOP
-        };
-        let calldata = rand_bytes(length);
-        let test_ctx = TestContext::<2, 1>::new(
-            None,
-            account_0_code_account_1_no_code(code),
-            |mut txs, accs| {
-                txs[0]
-                    .from(accs[1].address)
-                    .to(accs[0].address)
-                    .input(calldata.into());
-            },
-            |block, _txs| block.number(0xcafeu64),
-        )
-        .unwrap();
-        let block: GethData = test_ctx.into();
-        let mut builder = BlockData::new_from_geth_data_with_params(
-            block.clone(),
-            CircuitsParams {
-                max_rws: 8192,
-                max_copy_rows: 8192 + 2,
-                max_calldata: 5000,
-                ..Default::default()
-            },
-        )
-        .new_circuit_input_builder();
-        builder
-            .handle_block(&block.eth_block, &block.geth_traces)
-            .unwrap();
-        builder
-    }
-
-    fn gen_codecopy_data() -> CircuitInputBuilder {
-        let code = bytecode! {
-            PUSH32(Word::from(0x100)) // length
-            PUSH32(Word::from(0x00)) // codeOffset
-            PUSH32(Word::from(0x00)) // memOffset
-            CODECOPY
-            STOP
-        };
-        let test_ctx = TestContext::<2, 1>::simple_ctx_with_bytecode(code).unwrap();
-        let block: GethData = test_ctx.into();
-        let mut builder = BlockData::new_from_geth_data(block.clone()).new_circuit_input_builder();
-        builder
-            .handle_block(&block.eth_block, &block.geth_traces)
-            .unwrap();
-        builder
-    }
-
-    fn gen_returndatacopy_data() -> CircuitInputBuilder {
-        let (addr_a, addr_b) = (mock::MOCK_ACCOUNTS[0], mock::MOCK_ACCOUNTS[1]);
-
-        let pushdata = (0..32).collect::<Vec<u8>>();
-        let code_b = bytecode! {
-            PUSH32(Word::from_big_endian(&pushdata))
-            PUSH32(0x0)
-            MSTORE
-
-            PUSH32(0x10)
-            PUSH32(0x0)
-            RETURN
-            STOP
-        };
-
-        let memdata = (0..32).rev().collect::<Vec<u8>>();
-        let code_a = bytecode! {
-            PUSH32(Word::from_big_endian(&memdata))
-            PUSH32(0x20)
-            MSTORE
-
-            PUSH32(0x10) // retLength
-            PUSH32(0x0) // retOffset
-            PUSH1(0x00) // argsLength
-            PUSH1(0x00) // argsOffset
-            PUSH1(0x00) // value
-            PUSH32(addr_b.to_word()) // addr
-            PUSH32(0x1_0000) // gas
-            CALL
-            PUSH32(0x10) // size
-            PUSH32(0x0) // offset
-            PUSH32(0x20) // dest_offset
-            RETURNDATACOPY
-            STOP
-        };
-
-        let test_ctx = TestContext::<3, 1>::new(
-            None,
-            |accs| {
-                accs[0].address(addr_a).code(code_a);
-                accs[1].address(addr_b).code(code_b);
-                accs[2]
-                    .address(mock::MOCK_ACCOUNTS[2])
-                    .balance(Word::from(1u64 << 30));
-            },
-            |mut txs, accs| {
-                txs[0].to(accs[0].address).from(accs[2].address);
-            },
-            |block, _tx| block,
-        )
-        .unwrap();
-
-        let block: GethData = test_ctx.into();
-        let mut builder = BlockData::new_from_geth_data(block.clone()).new_circuit_input_builder();
-        builder
-            .handle_block(&block.eth_block, &block.geth_traces)
-            .unwrap();
-        builder
-    }
-
-    fn gen_extcodecopy_data() -> CircuitInputBuilder {
-        let external_address = MOCK_ACCOUNTS[0];
-        let code = bytecode! {
-            PUSH1(0x30usize)
-            PUSH1(0x0usize)
-            PUSH1(0x0usize)
-            PUSH20(external_address.to_word())
-            EXTCODECOPY
-            STOP
-        };
-        let code_ext = rand_bytes(0x0fffusize);
-        let test_ctx = TestContext::<3, 1>::new(
-            None,
-            |accs| {
-                accs[0].address(MOCK_ACCOUNTS[1]).code(code.clone());
-
-                accs[1].address(external_address).code(code_ext.clone());
-
-                accs[2]
-                    .address(MOCK_ACCOUNTS[2])
-                    .balance(Word::from(1u64 << 20));
-            },
-            |mut txs, accs| {
-                txs[0].to(accs[0].address).from(accs[2].address);
-            },
-            |block, _tx| block.number(0xcafeu64),
-        )
-        .unwrap();
-        let block: GethData = test_ctx.into();
-        let mut builder = BlockData::new_from_geth_data(block.clone()).new_circuit_input_builder();
-        builder
-            .handle_block(&block.eth_block, &block.geth_traces)
-            .unwrap();
-        builder
-    }
-
-    fn gen_sha3_data() -> CircuitInputBuilder {
-        let (code, _) = gen_sha3_code(0x20, 0x200, MemoryKind::EqualToSize);
-        let test_ctx = TestContext::<2, 1>::simple_ctx_with_bytecode(code).unwrap();
-        let block: GethData = test_ctx.into();
-        let mut builder = BlockData::new_from_geth_data_with_params(
-            block.clone(),
-            CircuitsParams {
-                max_rws: 2000,
-                max_copy_rows: 0x200 * 2 + 200,
-                ..Default::default()
-            },
-        )
-        .new_circuit_input_builder();
-        builder
-            .handle_block(&block.eth_block, &block.geth_traces)
-            .unwrap();
-        builder
-    }
-
-    fn gen_tx_log_data() -> CircuitInputBuilder {
-        let code = bytecode! {
-            PUSH32(200)         // value
-            PUSH32(0)           // offset
-            MSTORE
-            PUSH32(Word::MAX)   // topic
-            PUSH1(32)           // length
-            PUSH1(0)            // offset
-            LOG1
-            STOP
-        };
-        let test_ctx = TestContext::<2, 1>::simple_ctx_with_bytecode(code).unwrap();
-        let block: GethData = test_ctx.into();
-        let mut builder = BlockData::new_from_geth_data(block.clone()).new_circuit_input_builder();
-        builder
-            .handle_block(&block.eth_block, &block.geth_traces)
-            .unwrap();
-        builder
-    }
-
-    fn gen_create_data() -> CircuitInputBuilder {
-        let code = bytecode! {
-            PUSH21(Word::from("6B6020600060003760206000F3600052600C6014F3"))
-            PUSH1(0)
-            MSTORE
-
-            PUSH1 (0xef) // salt
-            PUSH1 (0x15) // size
-            PUSH1 (0xB) // offset
-            PUSH1 (0)   // value
-            CREATE2
-            STOP
-        };
-
-        let test_ctx = TestContext::<2, 1>::simple_ctx_with_bytecode(code).unwrap();
-        let block: GethData = test_ctx.into();
-        let mut builder = BlockData::new_from_geth_data(block.clone()).new_circuit_input_builder();
-        builder
-            .handle_block(&block.eth_block, &block.geth_traces)
-            .unwrap();
-        builder
-    }
-
-    fn gen_return_data() -> CircuitInputBuilder {
-        let code = bytecode! {
-            PUSH21(Word::from("6B6020600060003760206000F3600052600C6014F3"))
-            PUSH1(0)
-            MSTORE
-            PUSH2(0x10)
-            PUSH1(0)
-            RETURN
-        };
-
-        let test_ctx = TestContext::<2, 1>::simple_ctx_with_bytecode(code).unwrap();
-        let block: GethData = test_ctx.into();
-        let mut builder = BlockData::new_from_geth_data(block.clone()).new_circuit_input_builder();
-        builder
-            .handle_block(&block.eth_block, &block.geth_traces)
-            .unwrap();
-        builder
-    }
-
-    #[test]
-    fn copy_circuit_valid_calldatacopy() {
-        let builder = gen_calldatacopy_data();
-        let block = block_convert::<Fr>(&builder.block, &builder.code_db).unwrap();
-        assert_eq!(test_copy_circuit_from_block(14, block), Ok(()));
-    }
-
-    #[test]
-    fn copy_circuit_valid_codecopy() {
-        let builder = gen_codecopy_data();
-        let block = block_convert::<Fr>(&builder.block, &builder.code_db).unwrap();
-        assert_eq!(test_copy_circuit_from_block(10, block), Ok(()));
-    }
-
-    #[test]
-    fn copy_circuit_valid_returndatacopy() {
-        let builder = gen_returndatacopy_data();
-        let block = block_convert::<Fr>(&builder.block, &builder.code_db).unwrap();
-        assert_eq!(test_copy_circuit_from_block(10, block), Ok(()));
-    }
-
-    #[test]
-    fn copy_circuit_valid_extcodecopy() {
-        let builder = gen_extcodecopy_data();
-        let block = block_convert::<Fr>(&builder.block, &builder.code_db).unwrap();
-        assert_eq!(test_copy_circuit_from_block(14, block), Ok(()));
-    }
-
-    #[test]
-    fn copy_circuit_valid_sha3() {
-        let builder = gen_sha3_data();
-        let block = block_convert::<Fr>(&builder.block, &builder.code_db).unwrap();
-        assert_eq!(test_copy_circuit_from_block(14, block), Ok(()));
-    }
-
-    #[test]
-    fn copy_circuit_valid_tx_log() {
-        let builder = gen_tx_log_data();
-        let block = block_convert::<Fr>(&builder.block, &builder.code_db).unwrap();
-        assert_eq!(test_copy_circuit_from_block(10, block), Ok(()));
-    }
-
-    #[test]
-    fn copy_circuit_valid_create() {
-        let builder = gen_create_data();
-        let block = block_convert::<Fr>(&builder.block, &builder.code_db).unwrap();
-        assert_eq!(test_copy_circuit_from_block(10, block), Ok(()));
-    }
-
-    #[test]
-    fn copy_circuit_valid_return() {
-        let builder = gen_return_data();
-        let block = block_convert::<Fr>(&builder.block, &builder.code_db).unwrap();
-        assert_eq!(test_copy_circuit_from_block(10, block), Ok(()));
-    }
-
-    #[test]
-    fn copy_circuit_invalid_calldatacopy() {
-        let mut builder = gen_calldatacopy_data();
-
-        // modify first byte of first copy event
-        builder.block.copy_events[0].bytes[0].0 =
-            builder.block.copy_events[0].bytes[0].0.wrapping_add(1);
-
-        let block = block_convert::<Fr>(&builder.block, &builder.code_db).unwrap();
-
-        assert_error_matches(
-            test_copy_circuit_from_block(14, block),
-            vec!["Memory word lookup", "Tx calldata lookup"],
-        );
-    }
-
-    #[test]
-    fn copy_circuit_invalid_codecopy() {
-        let mut builder = gen_codecopy_data();
-
-        // modify first byte of first copy event
-        builder.block.copy_events[0].bytes[0].0 =
-            builder.block.copy_events[0].bytes[0].0.wrapping_add(1);
-
-        let block = block_convert::<Fr>(&builder.block, &builder.code_db).unwrap();
-
-        assert_error_matches(
-            test_copy_circuit_from_block(10, block),
-            vec!["Memory word lookup", "Bytecode lookup"],
-        );
-    }
-
-    #[test]
-    fn copy_circuit_invalid_extcodecopy() {
-        let mut builder = gen_extcodecopy_data();
-
-        // modify first byte of first copy event
-        builder.block.copy_events[0].bytes[0].0 =
-            builder.block.copy_events[0].bytes[0].0.wrapping_add(1);
-
-        let block = block_convert::<Fr>(&builder.block, &builder.code_db).unwrap();
-
-        assert_error_matches(
-            test_copy_circuit_from_block(14, block),
-            vec!["Memory word lookup", "Bytecode lookup"],
-        );
-    }
-
-    #[test]
-    fn copy_circuit_invalid_sha3() {
-        let mut builder = gen_sha3_data();
-
-        // modify first byte of first copy event
-        builder.block.copy_events[0].bytes[0].0 =
-            builder.block.copy_events[0].bytes[0].0.wrapping_add(1);
-
-        let block = block_convert::<Fr>(&builder.block, &builder.code_db).unwrap();
-
-        assert_error_matches(
-            test_copy_circuit_from_block(14, block),
-            vec!["Memory word lookup"],
-        );
-    }
-
-    #[test]
-    fn copy_circuit_invalid_tx_log() {
-        let mut builder = gen_tx_log_data();
-
-        // modify first byte of first copy event
-        builder.block.copy_events[0].bytes[0].0 =
-            builder.block.copy_events[0].bytes[0].0.wrapping_add(1);
-
-        let block = block_convert::<Fr>(&builder.block, &builder.code_db).unwrap();
-
-        assert_error_matches(
-            test_copy_circuit_from_block(10, block),
-            vec!["Memory word lookup", "TxLog word lookup"],
-        );
-    }
-
-    #[test]
-    fn variadic_size_check() {
-        let builder = gen_tx_log_data();
-        let block1 = block_convert::<Fr>(&builder.block, &builder.code_db).unwrap();
-
-        let block: GethData = TestContext::<0, 0>::new(None, |_| {}, |_, _| {}, |b, _| b)
-            .unwrap()
-            .into();
-        let mut builder =
-            BlockData::new_from_geth_data_with_params(block.clone(), CircuitsParams::default())
-                .new_circuit_input_builder();
-        builder
-            .handle_block(&block.eth_block, &block.geth_traces)
-            .unwrap();
-        let block2 = block_convert::<Fr>(&builder.block, &builder.code_db).unwrap();
-
-        let circuit =
-            CopyCircuit::<Fr>::new(block1.copy_events, block1.circuits_params.max_copy_rows);
-        let prover1 = MockProver::<Fr>::run(14, &circuit, vec![]).unwrap();
-
-        let circuit = CopyCircuit::<Fr>::new(
-            block2.copy_events.clone(),
-            block2.circuits_params.max_copy_rows,
-        );
-        let prover2 = MockProver::<Fr>::run(14, &circuit, vec![]).unwrap();
-
-        assert_eq!(prover1.fixed(), prover2.fixed());
-        assert_eq!(prover1.permutation(), prover2.permutation());
-    }
-
-    fn assert_error_matches(result: Result<(), Vec<VerifyFailure>>, names: Vec<&str>) {
-        let errors = result.expect_err("result is not an error");
-        assert_eq!(errors.len(), names.len(), "{:?}", errors);
-        for i in 0..names.len() {
-            match &errors[i] {
-                VerifyFailure::Lookup {
-                    name: lookup_name, ..
-                } => {
-                    assert_eq!(lookup_name, &names[i])
-                }
-                VerifyFailure::ConstraintNotSatisfied { .. } => panic!(),
-                VerifyFailure::CellNotAssigned { .. } => panic!(),
-                VerifyFailure::ConstraintPoisoned { .. } => panic!(),
-                VerifyFailure::Permutation { .. } => panic!(),
-            }
-        }
-    }
-}
-
-=======
->>>>>>> 79caaf43
 #[cfg(test)]
 mod copy_circuit_stats {
     use crate::{
