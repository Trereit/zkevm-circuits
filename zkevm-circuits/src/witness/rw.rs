--- conflicted
+++ resolved
@@ -329,13 +329,9 @@
         }
     }
 
-<<<<<<< HEAD
-    pub fn table_assignment<F: Field>(&self, randomness: F) -> RwRow<F> {
-=======
     // At this moment is a helper for the EVM circuit until EVM challange API is
     // applied
     pub(crate) fn table_assignment_aux<F: Field>(&self, randomness: F) -> RwRow<F> {
->>>>>>> 1c3c9a46
         RwRow {
             rw_counter: F::from(self.rw_counter() as u64),
             is_write: F::from(self.is_write() as u64),
@@ -356,9 +352,6 @@
         }
     }
 
-<<<<<<< HEAD
-    pub fn rw_counter(&self) -> usize {
-=======
     pub(crate) fn table_assignment<F: Field>(&self, randomness: Value<F>) -> RwRow<Value<F>> {
         RwRow {
             rw_counter: Value::known(F::from(self.rw_counter() as u64)),
@@ -385,8 +378,7 @@
         }
     }
 
-    pub(crate) fn rw_counter(&self) -> usize {
->>>>>>> 1c3c9a46
+    pub fn rw_counter(&self) -> usize {
         match self {
             Self::Start { rw_counter }
             | Self::Memory { rw_counter, .. }
