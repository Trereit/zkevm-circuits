--- conflicted
+++ resolved
@@ -78,10 +78,6 @@
             get_num_rows_per_round() > NUM_BYTES_PER_WORD,
             "KeccakCircuit requires KECCAK_ROWS>=9"
         );
-<<<<<<< HEAD
-
-=======
->>>>>>> e55ba06f
         let q_enable = meta.fixed_column();
         let q_first = meta.fixed_column();
         let q_round = meta.fixed_column();
@@ -177,14 +173,9 @@
         total_lookup_counter += lookup_counter;
 
         // Process inputs.
-<<<<<<< HEAD
-        // "Absorb" happens at the first round. However, the input is witnessed and processed
-        // over the first 17 rounds. Each round converts a word into 8 bytes.
-=======
         // "Absorb" happens at the first round. However, the input is witnessed and
         // processed over the first 17 rounds. Each round converts a word into 8
         // bytes.
->>>>>>> e55ba06f
         cell_manager.start_region();
         let mut lookup_counter = 0;
         // Potential optimization: could do multiple bytes per lookup
@@ -749,17 +740,10 @@
                                 .map(|is_padding| not::expr(is_padding.expr())),
                         ),
                 );
-<<<<<<< HEAD
-
-                let mut new_data_rlc = data_rlcs[NUM_BYTES_PER_WORD].expr();
-
-                // At the start of a hash, start at 0. Otherwise, continue from the previous value.
-=======
                 let mut new_data_rlc = data_rlcs[NUM_BYTES_PER_WORD].expr();
 
                 // At the start of a hash, start at 0. Otherwise, continue from the previous
                 // value.
->>>>>>> e55ba06f
                 let data_rlc_zero_or_prev =
                     data_rlc_prev.clone() * not::expr(start_new_hash_prev.expr());
                 cb.require_equal(
@@ -768,14 +752,9 @@
                     new_data_rlc.clone(),
                 );
 
-<<<<<<< HEAD
-                // Add the word `input_bytes` to `data_rlc`. It has a variable length represented by
-                // `is_paddings`, which requires intermediate cells to keep the degree low.
-=======
                 // Add the word `input_bytes` to `data_rlc`. It has a variable length
                 // represented by `is_paddings`, which requires intermediate
                 // cells to keep the degree low.
->>>>>>> e55ba06f
                 for (idx, (byte, is_padding)) in
                     input_bytes.iter().zip(is_paddings.iter()).enumerate()
                 {
@@ -792,14 +771,9 @@
                     );
                     new_data_rlc = data_rlc_after_this_byte;
                 }
-<<<<<<< HEAD
-                // At this point, `data_rlcs[0]` includes the new input word. It will be copied into
-                // the next round, or it is the final `input_rlc` in the lookup table.
-=======
                 // At this point, `data_rlcs[0]` includes the new input word. It
                 // will be copied into the next round, or it is
                 // the final `input_rlc` in the lookup table.
->>>>>>> e55ba06f
             });
             // Keep length/data_rlc the same on rows where we don't absorb data
             cb.condition(
