--- conflicted
+++ resolved
@@ -19,13 +19,7 @@
     use mock::TestContext;
     use rand::SeedableRng;
     use rand_xorshift::XorShiftRng;
-<<<<<<< HEAD
-    use std::env::var;
     use zkevm_circuits::pi_circuit::{PiCircuit, PiTestCircuit};
-=======
-    use zkevm_circuits::pi_circuit::{PiCircuit, PiTestCircuit, PublicData};
-    use zkevm_circuits::test_util::rand_tx;
->>>>>>> 4be31995
     use zkevm_circuits::util::SubCircuit;
     use zkevm_circuits::witness::{block_convert, Block};
 
