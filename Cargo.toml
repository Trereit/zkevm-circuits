[workspace]
members = [
    "zkevm-circuits",
    "bus-mapping",
    "geth-utils",
    "keccak256",
    "zktrie",
    "gadgets",
    "integration-tests",
    "circuit-benchmarks",
    "eth-types",
    "external-tracer",
    "mock",
    "testool",
    "aggregator",
    "prover"
]
resolver = "2"

[workspace.package]
version = "0.1.0"
edition = "2021"
license = "MIT OR Apache-2.0"

[workspace.dependencies]
anyhow = "1.0"
ark-std = "0.3"
ctor = "0.1"
env_logger = "0.10"
ethers = { version = "=2.0.7", features = ["ethers-solc"] }
ethers-core = { git = "https://github.com/scroll-tech/ethers-rs.git", branch = "v2.0.7", features = ["scroll"] }
ethers-providers = "=2.0.7"
ethers-signers = "=2.0.7"
ff = "0.13"
halo2_proofs = { git = "https://github.com/scroll-tech/halo2.git", branch = "v1.0" }
hash-circuit = { package = "poseidon-circuit", git = "https://github.com/scroll-tech/poseidon-circuit.git", branch = "scroll-dev-1201" }
halo2-base = { git = "https://github.com/scroll-tech/halo2-lib", branch = "develop", default-features=false, features=["halo2-pse","display"] }
halo2-ecc = { git = "https://github.com/scroll-tech/halo2-lib", branch = "develop", default-features=false, features=["halo2-pse","display"] }
hex = "0.4"
itertools = "0.11"
libsecp256k1 = "0.7"
log = "0.4"
num = "0.4"
num-bigint = "0.4"
num-traits = "0.2"
pretty_assertions = "1.0"
rand = "0.8"
rand_chacha = "0.3"
rand_xorshift = "0.3"
rayon = "1.5"
regex = "1.5"
serde = {version = "1.0", features = ["derive"] }
serde_json = "1.0"
sha3 = "0.10"
<<<<<<< HEAD
snark-verifier = { git = "https://github.com/scroll-tech/snark-verifier", tag = "v0.1.5-patch" }
snark-verifier-sdk = { git = "https://github.com/scroll-tech/snark-verifier", tag = "v0.1.5-patch", default-features = false, features = ["loader_halo2", "loader_evm", "halo2-pse"] }
=======
snark-verifier = { git = "https://github.com/scroll-tech/snark-verifier", branch = "develop" }
snark-verifier-sdk = { git = "https://github.com/scroll-tech/snark-verifier", branch = "develop", default-features = false, features = ["loader_halo2", "loader_evm", "halo2-pse"] }
>>>>>>> 5eb0830b
strum = "0.25"
strum_macros = "0.25"
subtle = "2.4"
tokio = { version = "1.13", features = ["macros", "rt-multi-thread"] }
url = "2.2"

[patch.crates-io]
ethers-core = { git = "https://github.com/scroll-tech/ethers-rs.git", branch = "v2.0.7" }
ethers-providers = { git = "https://github.com/scroll-tech/ethers-rs.git", branch = "v2.0.7" }
ethers = { git = "https://github.com/scroll-tech/ethers-rs.git", branch = "v2.0.7" }
ethers-etherscan = { git = "https://github.com/scroll-tech/ethers-rs.git", branch = "v2.0.7" }
ethers-signers  = { git = "https://github.com/scroll-tech/ethers-rs.git", branch = "v2.0.7" }
gobuild = { git = "https://github.com/scroll-tech/gobuild.git" }
[patch."https://github.com/privacy-scaling-explorations/halo2.git"]
halo2_proofs = { git = "https://github.com/scroll-tech/halo2.git", branch = "v1.0" }
[patch."https://github.com/privacy-scaling-explorations/poseidon.git"]
poseidon = { git = "https://github.com/scroll-tech/poseidon.git", branch = "main" }


# Definition of benchmarks profile to use.
[profile.bench]
opt-level = 3
debug = false
debug-assertions = false
overflow-checks = false
rpath = false
lto = "thin"
incremental = true

[profile.release]
opt-level = 3
debug = false
debug-assertions = true
overflow-checks = true
rpath = false
lto = "thin"
incremental = true<|MERGE_RESOLUTION|>--- conflicted
+++ resolved
@@ -52,13 +52,8 @@
 serde = {version = "1.0", features = ["derive"] }
 serde_json = "1.0"
 sha3 = "0.10"
-<<<<<<< HEAD
-snark-verifier = { git = "https://github.com/scroll-tech/snark-verifier", tag = "v0.1.5-patch" }
-snark-verifier-sdk = { git = "https://github.com/scroll-tech/snark-verifier", tag = "v0.1.5-patch", default-features = false, features = ["loader_halo2", "loader_evm", "halo2-pse"] }
-=======
 snark-verifier = { git = "https://github.com/scroll-tech/snark-verifier", branch = "develop" }
 snark-verifier-sdk = { git = "https://github.com/scroll-tech/snark-verifier", branch = "develop", default-features = false, features = ["loader_halo2", "loader_evm", "halo2-pse"] }
->>>>>>> 5eb0830b
 strum = "0.25"
 strum_macros = "0.25"
 subtle = "2.4"
