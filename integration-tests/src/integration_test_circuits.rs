--- conflicted
+++ resolved
@@ -44,13 +44,10 @@
 pub const MAX_BYTECODE: usize = 5000;
 /// MAX_COPY_ROWS
 pub const MAX_COPY_ROWS: usize = 5888;
-<<<<<<< HEAD
 /// MAX_INNER_BLOCKS
 pub const MAX_INNER_BLOCKS: usize = 64;
-=======
 /// MAX_EXP_STEPS
 pub const MAX_EXP_STEPS: usize = 1000;
->>>>>>> 1835da88
 
 const CIRCUITS_PARAMS: CircuitsParams = CircuitsParams {
     max_rws: MAX_RWS,
