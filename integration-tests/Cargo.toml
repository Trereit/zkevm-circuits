--- conflicted
+++ resolved
@@ -18,11 +18,7 @@
 pretty_assertions = "1.0.0"
 log = "0.4.14"
 env_logger = "0.9"
-<<<<<<< HEAD
-halo2_proofs = { git = "https://github.com/scroll-tech/halo2.git", rev = "4604e7b" }
-=======
 halo2_proofs = { git = "https://github.com/appliedzkp/halo2.git", tag = "v2022_03_06" }
->>>>>>> fb719f52
 pairing = { git = 'https://github.com/appliedzkp/pairing', package = "pairing_bn256" }
 ff =  "0.11"
 
